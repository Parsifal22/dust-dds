--- conflicted
+++ resolved
@@ -1,758 +1,719 @@
-use std::sync::atomic::{self, AtomicU8};
-
-use rust_dds_api::{
-    dcps_psm::{InstanceHandle, StatusMask},
-    infrastructure::{
-        entity::{Entity, StatusCondition},
-        qos::{DataWriterQos, PublisherQos, TopicQos},
-        qos_policy::ReliabilityQosPolicyKind,
-    },
-    publication::{
-        data_writer_listener::DataWriterListener,
-        publisher::{Publisher, PublisherDataWriterFactory},
-        publisher_listener::PublisherListener,
-    },
-    return_type::{DDSError, DDSResult},
-};
-
-use rust_rtps_pim::{
-    behavior::writer::stateful_writer::RtpsStatefulWriterConstructor,
-    structure::{
-        entity::RtpsEntityAttributes,
-        types::{
-            EntityId, Guid, ReliabilityKind, TopicKind, USER_DEFINED_WRITER_NO_KEY,
-            USER_DEFINED_WRITER_WITH_KEY,
-        },
-    },
-};
-
-use crate::{
-    dds_type::{DdsSerialize, DdsType},
-    rtps_impl::rtps_group_impl::RtpsGroupImpl,
-    utils::{
-        rtps_structure::RtpsStructure,
-        shared_object::{RtpsShared, RtpsWeak},
-    },
-};
-
-use super::{
-    data_writer_proxy::DataWriterAttributes,
-    data_writer_proxy::{DataWriterProxy, RtpsWriter},
-    domain_participant_proxy::{DomainParticipantAttributes, DomainParticipantProxy},
-    topic_proxy::TopicProxy,
-};
-
-pub struct PublisherAttributes<Rtps>
-where
-    Rtps: RtpsStructure,
-{
-    pub _qos: PublisherQos,
-    pub rtps_group: RtpsGroupImpl,
-    pub data_writer_list: Vec<RtpsShared<DataWriterAttributes<Rtps>>>,
-    pub user_defined_data_writer_counter: AtomicU8,
-    pub default_datawriter_qos: DataWriterQos,
-    pub sedp_builtin_publications_announcer: Option<RtpsShared<DataWriterAttributes<Rtps>>>,
-    pub parent_participant: RtpsWeak<DomainParticipantAttributes<Rtps>>,
-}
-
-impl<Rtps> PublisherAttributes<Rtps>
-where
-    Rtps: RtpsStructure,
-{
-    pub fn new(
-        qos: PublisherQos,
-        rtps_group: RtpsGroupImpl,
-        sedp_builtin_publications_announcer: Option<RtpsShared<DataWriterAttributes<Rtps>>>,
-        parent_participant: RtpsWeak<DomainParticipantAttributes<Rtps>>,
-    ) -> Self {
-        Self {
-            _qos: qos,
-            rtps_group,
-            data_writer_list: Vec::new(),
-            user_defined_data_writer_counter: AtomicU8::new(0),
-            default_datawriter_qos: DataWriterQos::default(),
-            sedp_builtin_publications_announcer,
-            parent_participant,
-        }
-    }
-}
-
-#[derive(Clone)]
-pub struct PublisherProxy<Rtps>(pub(crate) RtpsWeak<PublisherAttributes<Rtps>>)
-where
-    Rtps: RtpsStructure;
-
-impl<Rtps> PublisherProxy<Rtps>
-where
-    Rtps: RtpsStructure,
-{
-    pub fn new(publisher_impl: RtpsWeak<PublisherAttributes<Rtps>>) -> Self {
-        Self(publisher_impl)
-    }
-}
-
-impl<Foo, Rtps> PublisherDataWriterFactory<Foo> for PublisherProxy<Rtps>
-where
-    Foo: DdsType + DdsSerialize + Send + Sync + 'static,
-    Rtps: RtpsStructure,
-    Rtps::StatefulWriter: RtpsStatefulWriterConstructor,
-{
-    type TopicType = TopicProxy<Foo, Rtps>;
-    type DataWriterType = DataWriterProxy<Foo, Rtps>;
-
-    fn datawriter_factory_create_datawriter(
-        &self,
-        a_topic: &Self::TopicType,
-        qos: Option<DataWriterQos>,
-        _a_listener: Option<&'static dyn DataWriterListener>,
-        _mask: StatusMask,
-    ) -> Option<Self::DataWriterType> {
-        let publisher_shared = self.0.upgrade().ok()?;
-        let mut publisher_shared_lock = publisher_shared.write().ok()?;
-
-        let topic_shared = a_topic.as_ref().upgrade().ok()?;
-
-        let qos = qos.unwrap_or(publisher_shared_lock.default_datawriter_qos.clone());
-        let user_defined_data_writer_counter = publisher_shared_lock
-            .user_defined_data_writer_counter
-            .fetch_add(1, atomic::Ordering::SeqCst);
-        let (entity_kind, topic_kind) = match Foo::has_key() {
-            true => (USER_DEFINED_WRITER_WITH_KEY, TopicKind::WithKey),
-            false => (USER_DEFINED_WRITER_NO_KEY, TopicKind::NoKey),
-        };
-        let entity_id = EntityId::new(
-            [
-                publisher_shared_lock
-                    .rtps_group
-                    .guid()
-                    .entity_id()
-                    .entity_key()[0],
-                user_defined_data_writer_counter,
-                0,
-            ],
-            entity_kind,
-        );
-        let guid = Guid::new(*publisher_shared_lock.rtps_group.guid().prefix(), entity_id);
-        let reliability_level = match qos.reliability.kind {
-            ReliabilityQosPolicyKind::BestEffortReliabilityQos => ReliabilityKind::BestEffort,
-            ReliabilityQosPolicyKind::ReliableReliabilityQos => ReliabilityKind::Reliable,
-        };
-        let unicast_locator_list = &[];
-        let multicast_locator_list = &[];
-        let push_mode = true;
-        let heartbeat_period = rust_rtps_pim::behavior::types::Duration::new(0, 200_000_000);
-        let nack_response_delay = rust_rtps_pim::behavior::types::DURATION_ZERO;
-        let nack_suppression_duration = rust_rtps_pim::behavior::types::DURATION_ZERO;
-        let data_max_size_serialized = None;
-        let rtps_writer_impl = RtpsWriter::Stateful(Rtps::StatefulWriter::new(
-            guid,
-            topic_kind,
-            reliability_level,
-            unicast_locator_list,
-            multicast_locator_list,
-            push_mode,
-            heartbeat_period,
-            nack_response_delay,
-            nack_suppression_duration,
-            data_max_size_serialized,
-        ));
-
-        // if let Some(sedp_builtin_publications_announcer) = publisher_shared
-        //     .read()
-        //     .ok()?
-        //     .sedp_builtin_publications_announcer
-        // {
-        //     let topic_shared = a_topic.as_ref().upgrade().ok()?.read_lock();
-        //     let mut sedp_builtin_publications_announcer_proxy =
-        //         DataWriterProxy::new(sedp_builtin_publications_announcer.downgrade());
-        //     let sedp_discovered_writer_data = SedpDiscoveredWriterData {
-        //         writer_proxy: RtpsWriterProxyImpl {
-        //             remote_writer_guid: guid,
-        //             unicast_locator_list: vec![],
-        //             multicast_locator_list: vec![],
-        //             data_max_size_serialized: None,
-        //             remote_group_entity_id: EntityId::new([0; 3], 0),
-        //         },
-        //         publication_builtin_topic_data: PublicationBuiltinTopicData {
-        //             key: BuiltInTopicKey { value: guid.into() },
-        //             participant_key: BuiltInTopicKey { value: [1; 16] },
-        //             topic_name: topic_shared.topic_name.clone(),
-        //             type_name: Foo::type_name().to_string(),
-        //             durability: DurabilityQosPolicy::default(),
-        //             durability_service: DurabilityServiceQosPolicy::default(),
-        //             deadline: DeadlineQosPolicy::default(),
-        //             latency_budget: LatencyBudgetQosPolicy::default(),
-        //             liveliness: LivelinessQosPolicy::default(),
-        //             reliability: ReliabilityQosPolicy {
-        //                 kind: ReliabilityQosPolicyKind::BestEffortReliabilityQos,
-        //                 max_blocking_time: Duration::new(3, 0),
-        //             },
-        //             lifespan: LifespanQosPolicy::default(),
-        //             user_data: UserDataQosPolicy::default(),
-        //             ownership: OwnershipQosPolicy::default(),
-        //             ownership_strength: OwnershipStrengthQosPolicy::default(),
-        //             destination_order: DestinationOrderQosPolicy::default(),
-        //             presentation: PresentationQosPolicy::default(),
-        //             partition: PartitionQosPolicy::default(),
-        //             topic_data: TopicDataQosPolicy::default(),
-        //             group_data: GroupDataQosPolicy::default(),
-        //         },
-        //     };
-        //     sedp_builtin_publications_announcer_proxy
-        //         .write_w_timestamp(
-        //             &sedp_discovered_writer_data,
-        //             None,
-        //             Time { sec: 0, nanosec: 0 },
-        //         )
-        //         .unwrap();
-        // }
-
-        // let data_writer_impl = DataWriterImpl::new(qos, rtps_writer_impl);
-        let data_writer_shared = RtpsShared::new(DataWriterAttributes {
-            _qos: qos,
-            rtps_writer: rtps_writer_impl,
-            _listener: None,
-            topic: topic_shared.clone(),
-            publisher: publisher_shared.downgrade(),
-        });
-
-        publisher_shared_lock
-            .data_writer_list
-            .push(data_writer_shared.clone());
-
-        Some(DataWriterProxy::new(data_writer_shared.downgrade()))
-    }
-
-    fn datawriter_factory_delete_datawriter(
-        &self,
-        datawriter: &Self::DataWriterType,
-    ) -> DDSResult<()> {
-        let publisher_shared = self.0.upgrade()?;
-        let datawriter_shared = datawriter.as_ref().upgrade()?;
-
-        let data_writer_list = &mut publisher_shared
-            .write()
-            .map_err(|_| DDSError::Error)?
-            .data_writer_list;
-
-        data_writer_list.remove(
-            data_writer_list
-                .iter()
-                .position(|x| x == &datawriter_shared)
-                .ok_or(DDSError::PreconditionNotMet(
-                    "Data writer can only be deleted from its parent publisher".to_string(),
-                ))?,
-        );
-
-        Ok(())
-    }
-
-    fn datawriter_factory_lookup_datawriter(
-        &self,
-        topic: &Self::TopicType,
-    ) -> Option<Self::DataWriterType> {
-        let publisher_shared = self.0.upgrade().ok()?;
-        let data_writer_list = &publisher_shared.write().ok()?.data_writer_list;
-
-<<<<<<< HEAD
-        data_writer_list
-            .first()
-            .map(|found_data_writer| DataWriterProxy::new(found_data_writer.downgrade()))
-=======
-        let topic_shared = topic.as_ref().upgrade().ok()?;
-        let topic = topic_shared.read().ok()?;
-
-        data_writer_list.iter().find_map(|data_writer| {
-            data_writer
-                .read()
-                .ok()?
-                .topic
-                .upgrade()
-                .ok()?
-                .read()
-                .ok()
-                .filter(|data_writer_topic| data_writer_topic.type_name == Foo::type_name())
-                .filter(|data_writer_topic| data_writer_topic.topic_name == topic.topic_name)
-                .and(Some(DataWriterProxy::new(data_writer.downgrade())))
-        })
->>>>>>> 91aa10ea
-    }
-}
-
-impl<Rtps> Publisher for PublisherProxy<Rtps>
-where
-    Rtps: RtpsStructure,
-{
-    type DomainParticipant = DomainParticipantProxy<Rtps>;
-
-    fn suspend_publications(&self) -> DDSResult<()> {
-        // self.rtps_writer_group_impl
-        //     .upgrade()?
-        //     .suspend_publications()
-        todo!()
-    }
-
-    fn resume_publications(&self) -> DDSResult<()> {
-        // self.rtps_writer_group_impl.upgrade()?.resume_publications()
-        todo!()
-    }
-
-    fn begin_coherent_changes(&self) -> DDSResult<()> {
-        todo!()
-    }
-
-    fn end_coherent_changes(&self) -> DDSResult<()> {
-        todo!()
-    }
-
-    fn wait_for_acknowledgments(
-        &self,
-        _max_wait: rust_dds_api::dcps_psm::Duration,
-    ) -> DDSResult<()> {
-        todo!()
-    }
-
-    fn delete_contained_entities(&self) -> DDSResult<()> {
-        todo!()
-    }
-
-    fn set_default_datawriter_qos(&mut self, _qos: Option<DataWriterQos>) -> DDSResult<()> {
-        // self.rtps_writer_group_impl
-        //     .upgrade()?
-        //     .set_default_datawriter_qos(qos)
-        todo!()
-    }
-
-    fn get_default_datawriter_qos(&self) -> DataWriterQos {
-        // self.default_datawriter_qos.lock().unwrap().clone()
-        todo!()
-    }
-
-    fn copy_from_topic_qos(
-        &self,
-        _a_datawriter_qos: &mut DataWriterQos,
-        _a_topic_qos: &TopicQos,
-    ) -> DDSResult<()> {
-        todo!()
-    }
-
-    fn get_participant(&self) -> DDSResult<Self::DomainParticipant> {
-        let publisher_attributes = self.0.upgrade()?;
-        let publisher_attributes_lock = publisher_attributes.read_lock();
-        Ok(DomainParticipantProxy::new(
-            publisher_attributes_lock.parent_participant.clone(),
-        ))
-    }
-}
-
-impl<Rtps> Entity for PublisherProxy<Rtps>
-where
-    Rtps: RtpsStructure,
-{
-    type Qos = PublisherQos;
-    type Listener = &'static dyn PublisherListener;
-
-    fn set_qos(&mut self, _qos: Option<Self::Qos>) -> DDSResult<()> {
-        // rtps_shared_write_lock(&rtps_weak_upgrade(&self.publisher_impl)?).set_qos(qos)
-        todo!()
-    }
-
-    fn get_qos(&self) -> DDSResult<Self::Qos> {
-        // rtps_shared_read_lock(&rtps_weak_upgrade(&self.publisher_impl)?).get_qos()
-        todo!()
-    }
-
-    fn set_listener(
-        &self,
-        _a_listener: Option<Self::Listener>,
-        _mask: StatusMask,
-    ) -> DDSResult<()> {
-        // rtps_shared_read_lock(&rtps_weak_upgrade(&self.publisher_impl)?)
-        //     .set_listener(a_listener, mask)
-        todo!()
-    }
-
-    fn get_listener(&self) -> DDSResult<Option<Self::Listener>> {
-        // rtps_shared_read_lock(&rtps_weak_upgrade(&self.publisher_impl)?).get_listener()
-        todo!()
-    }
-
-    fn get_statuscondition(&self) -> DDSResult<StatusCondition> {
-        // rtps_shared_read_lock(&rtps_weak_upgrade(&self.publisher_impl)?).get_statuscondition()
-        todo!()
-    }
-
-    fn get_status_changes(&self) -> DDSResult<StatusMask> {
-        // rtps_shared_read_lock(&rtps_weak_upgrade(&self.publisher_impl)?).get_status_changes()
-        todo!()
-    }
-
-    fn enable(&self) -> DDSResult<()> {
-        // rtps_shared_read_lock(&rtps_weak_upgrade(&self.publisher_impl)?).enable()
-        todo!()
-    }
-
-    fn get_instance_handle(&self) -> DDSResult<InstanceHandle> {
-        // rtps_shared_read_lock(&rtps_weak_upgrade(&self.publisher_impl)?).get_instance_handle()
-        todo!()
-    }
-}
-
-#[cfg(test)]
-mod tests {
-    use std::{io::Write, sync::atomic::AtomicU8};
-
-    use rust_dds_api::{
-        infrastructure::qos::{DataWriterQos, PublisherQos, TopicQos},
-        publication::publisher::{Publisher, PublisherDataWriterFactory},
-        return_type::{DDSError, DDSResult},
-    };
-<<<<<<< HEAD
-=======
-
->>>>>>> 91aa10ea
-    use rust_rtps_pim::{
-        behavior::{types::Duration, writer::stateful_writer::RtpsStatefulWriterConstructor},
-        structure::types::{Guid, Locator, ReliabilityKind, TopicKind, GUID_UNKNOWN},
-    };
-
-    use crate::{
-        dds_impl::topic_proxy::{TopicAttributes, TopicProxy},
-        dds_type::{DdsSerialize, DdsType, Endianness},
-        rtps_impl::rtps_group_impl::RtpsGroupImpl,
-        utils::{
-            rtps_structure::RtpsStructure,
-            shared_object::{RtpsShared, RtpsWeak},
-        },
-    };
-
-    use super::{PublisherAttributes, PublisherProxy};
-
-    struct EmptyWriter {}
-
-    impl RtpsStatefulWriterConstructor for EmptyWriter {
-        fn new(
-            _guid: Guid,
-            _topic_kind: TopicKind,
-            _reliability_level: ReliabilityKind,
-            _unicast_locator_list: &[Locator],
-            _multicast_locator_list: &[Locator],
-            _push_mode: bool,
-            _heartbeat_period: Duration,
-            _nack_response_delay: Duration,
-            _nack_suppression_duration: Duration,
-            _data_max_size_serialized: Option<i32>,
-        ) -> Self {
-            EmptyWriter {}
-        }
-    }
-
-    struct EmptyRtps {}
-
-    impl RtpsStructure for EmptyRtps {
-        type StatelessWriter = ();
-<<<<<<< HEAD
-        type StatefulWriter = MockWriter;
-=======
-        type StatefulWriter = EmptyWriter;
->>>>>>> 91aa10ea
-        type StatelessReader = ();
-        type StatefulReader = ();
-    }
-
-    macro_rules! make_empty_dds_type {
-        ($type_name:ident) => {
-            struct $type_name {}
-
-            impl DdsSerialize for $type_name {
-                fn serialize<W: Write, E: Endianness>(&self, _writer: W) -> DDSResult<()> {
-                    Ok(())
-                }
-            }
-
-            impl DdsType for $type_name {
-                fn type_name() -> &'static str {
-                    stringify!($type_name)
-                }
-
-                fn has_key() -> bool {
-                    false
-                }
-            }
-        };
-    }
-
-<<<<<<< HEAD
-=======
-    make_empty_dds_type!(Foo);
-
->>>>>>> 91aa10ea
-    impl<Rtps: RtpsStructure> Default for PublisherAttributes<Rtps> {
-        fn default() -> Self {
-            PublisherAttributes {
-                _qos: PublisherQos::default(),
-                rtps_group: RtpsGroupImpl::new(GUID_UNKNOWN),
-                data_writer_list: Vec::new(),
-                user_defined_data_writer_counter: AtomicU8::new(0),
-                default_datawriter_qos: DataWriterQos::default(),
-                sedp_builtin_publications_announcer: None,
-                parent_participant: RtpsWeak::new(),
-            }
-        }
-    }
-
-<<<<<<< HEAD
-    impl<Rtps: RtpsStructure> Default for TopicAttributes<Rtps> {
-        fn default() -> Self {
-            TopicAttributes::new(
-                TopicQos::default(),
-                "type_name",
-                "topic_name",
-                RtpsWeak::new(),
-            )
-        }
-=======
-    fn make_topic<Rtps: RtpsStructure>(
-        type_name: &'static str,
-        topic_name: &'static str,
-    ) -> TopicAttributes<Rtps> {
-        TopicAttributes::new(TopicQos::default(), type_name, topic_name, RtpsWeak::new())
->>>>>>> 91aa10ea
-    }
-
-    #[test]
-    fn create_datawriter() {
-        let publisher = RtpsShared::new(PublisherAttributes::default());
-        let publisher_proxy = PublisherProxy::new(publisher.downgrade());
-
-        let topic = RtpsShared::new(make_topic(Foo::type_name(), "topic"));
-        let topic_proxy = TopicProxy::<Foo, EmptyRtps>::new(topic.downgrade());
-
-        let data_writer = publisher_proxy.create_datawriter(&topic_proxy, None, None, 0);
-
-        assert!(data_writer.is_some());
-    }
-
-    #[test]
-    fn datawriter_factory_create_datawriter() {
-        let publisher = RtpsShared::new(PublisherAttributes::default());
-        let publisher_proxy = PublisherProxy::new(publisher.downgrade());
-
-        let topic = RtpsShared::new(make_topic(Foo::type_name(), "topic"));
-        let topic_proxy = TopicProxy::<Foo, EmptyRtps>::new(topic.downgrade());
-
-        let data_writer =
-            publisher_proxy.datawriter_factory_create_datawriter(&topic_proxy, None, None, 0);
-
-<<<<<<< HEAD
-        let data_writer =
-            publisher_proxy.datawriter_factory_create_datawriter(&topic_proxy, None, None, 0);
-=======
->>>>>>> 91aa10ea
-        assert!(data_writer.is_some());
-        assert_eq!(1, publisher.read().unwrap().data_writer_list.len());
-    }
-
-    #[test]
-    fn datawriter_factory_delete_datawriter() {
-        let publisher = RtpsShared::new(PublisherAttributes::default());
-        let publisher_proxy = PublisherProxy::new(publisher.downgrade());
-
-        let topic = RtpsShared::new(make_topic(Foo::type_name(), "topic"));
-        let topic_proxy = TopicProxy::<Foo, EmptyRtps>::new(topic.downgrade());
-
-        let data_writer = publisher_proxy
-            .datawriter_factory_create_datawriter(&topic_proxy, None, None, 0)
-            .unwrap();
-
-        assert_eq!(1, publisher.read().unwrap().data_writer_list.len());
-
-        publisher_proxy
-            .datawriter_factory_delete_datawriter(&data_writer)
-            .unwrap();
-        assert_eq!(0, publisher.read().unwrap().data_writer_list.len());
-    }
-
-    #[test]
-    fn datawriter_factory_delete_datawriter_from_other_publisher() {
-        let publisher = RtpsShared::new(PublisherAttributes::default());
-        let publisher_proxy = PublisherProxy::new(publisher.downgrade());
-
-        let publisher2 = RtpsShared::new(PublisherAttributes::default());
-        let publisher2_proxy = PublisherProxy::new(publisher2.downgrade());
-
-        let topic = RtpsShared::new(make_topic(Foo::type_name(), "topic"));
-        let topic_proxy = TopicProxy::<Foo, EmptyRtps>::new(topic.downgrade());
-
-        let data_writer = publisher_proxy
-            .datawriter_factory_create_datawriter(&topic_proxy, None, None, 0)
-            .unwrap();
-
-        assert_eq!(1, publisher.read().unwrap().data_writer_list.len());
-        assert_eq!(0, publisher2.read().unwrap().data_writer_list.len());
-
-        assert!(matches!(
-            publisher2_proxy.datawriter_factory_delete_datawriter(&data_writer),
-            Err(DDSError::PreconditionNotMet(_))
-        ));
-    }
-
-    #[test]
-    fn datawriter_factory_lookup_datawriter_when_empty() {
-        let publisher = RtpsShared::new(PublisherAttributes::default());
-        let publisher_proxy = PublisherProxy::new(publisher.downgrade());
-
-        let topic = RtpsShared::new(make_topic(Foo::type_name(), "topic"));
-        let topic_proxy = TopicProxy::<Foo, EmptyRtps>::new(topic.downgrade());
-
-        assert!(publisher_proxy
-            .datawriter_factory_lookup_datawriter(&topic_proxy)
-            .is_none());
-    }
-
-    #[test]
-    fn datawriter_factory_lookup_datawriter_when_one_datawriter() {
-        let publisher = RtpsShared::new(PublisherAttributes::default());
-        let publisher_proxy = PublisherProxy::new(publisher.downgrade());
-
-        let topic = RtpsShared::new(make_topic(Foo::type_name(), "topic"));
-        let topic_proxy = TopicProxy::<Foo, EmptyRtps>::new(topic.downgrade());
-
-        let data_writer = publisher_proxy
-            .datawriter_factory_create_datawriter(&topic_proxy, None, None, 0)
-            .unwrap();
-
-        assert!(
-            publisher_proxy
-                .datawriter_factory_lookup_datawriter(&topic_proxy)
-                .unwrap()
-                .as_ref()
-                .upgrade()
-                .unwrap()
-                == data_writer.as_ref().upgrade().unwrap()
-<<<<<<< HEAD
-=======
-        );
-    }
-
-    make_empty_dds_type!(Bar);
-
-    #[test]
-    fn datawriter_factory_lookup_datawriter_when_one_datawriter_with_wrong_type() {
-        let publisher = RtpsShared::new(PublisherAttributes::default());
-        let publisher_proxy = PublisherProxy::new(publisher.downgrade());
-
-        let topic_foo = RtpsShared::new(make_topic(Foo::type_name(), "topic"));
-        let topic_foo_proxy = TopicProxy::<Foo, EmptyRtps>::new(topic_foo.downgrade());
-
-        let topic_bar = RtpsShared::new(make_topic(Bar::type_name(), "topic"));
-        let topic_bar_proxy = TopicProxy::<Bar, EmptyRtps>::new(topic_bar.downgrade());
-
-        publisher_proxy
-            .datawriter_factory_create_datawriter(&topic_bar_proxy, None, None, 0)
-            .unwrap();
-
-        assert!(publisher_proxy
-            .datawriter_factory_lookup_datawriter(&topic_foo_proxy)
-            .is_none());
-    }
-
-    #[test]
-    fn datawriter_factory_lookup_datawriter_when_one_datawriter_with_wrong_topic() {
-        let publisher = RtpsShared::new(PublisherAttributes::default());
-        let publisher_proxy = PublisherProxy::new(publisher.downgrade());
-
-        let topic1 = RtpsShared::new(make_topic(Foo::type_name(), "topic1"));
-        let topic1_proxy = TopicProxy::<Foo, EmptyRtps>::new(topic1.downgrade());
-
-        let topic2 = RtpsShared::new(make_topic(Bar::type_name(), "topic2"));
-        let topic2_proxy = TopicProxy::<Bar, EmptyRtps>::new(topic2.downgrade());
-
-        publisher_proxy
-            .datawriter_factory_create_datawriter(&topic2_proxy, None, None, 0)
-            .unwrap();
-
-        assert!(publisher_proxy
-            .datawriter_factory_lookup_datawriter(&topic1_proxy)
-            .is_none());
-    }
-
-    #[test]
-    fn datawriter_factory_lookup_datawriter_with_two_types() {
-        let publisher = RtpsShared::new(PublisherAttributes::default());
-        let publisher_proxy = PublisherProxy::new(publisher.downgrade());
-
-        let topic_foo = RtpsShared::new(make_topic::<EmptyRtps>(Foo::type_name(), "topic"));
-        let topic_foo_proxy = TopicProxy::<Foo, EmptyRtps>::new(topic_foo.downgrade());
-
-        let topic_bar = RtpsShared::new(make_topic::<EmptyRtps>(Bar::type_name(), "topic"));
-        let topic_bar_proxy = TopicProxy::<Bar, EmptyRtps>::new(topic_bar.downgrade());
-
-        let data_writer_foo = publisher_proxy
-            .datawriter_factory_create_datawriter(&topic_foo_proxy, None, None, 0)
-            .unwrap();
-        let data_writer_bar = publisher_proxy
-            .datawriter_factory_create_datawriter(&topic_bar_proxy, None, None, 0)
-            .unwrap();
-
-        assert!(
-            publisher_proxy
-                .datawriter_factory_lookup_datawriter(&topic_foo_proxy)
-                .unwrap()
-                .as_ref()
-                .upgrade()
-                .unwrap()
-                == data_writer_foo.as_ref().upgrade().unwrap()
-        );
-
-        assert!(
-            publisher_proxy
-                .datawriter_factory_lookup_datawriter(&topic_bar_proxy)
-                .unwrap()
-                .as_ref()
-                .upgrade()
-                .unwrap()
-                == data_writer_bar.as_ref().upgrade().unwrap()
-        );
-    }
-
-    #[test]
-    fn datawriter_factory_lookup_datawriter_with_two_topics() {
-        let publisher = RtpsShared::new(PublisherAttributes::default());
-        let publisher_proxy = PublisherProxy::new(publisher.downgrade());
-
-        let topic1 = RtpsShared::new(make_topic::<EmptyRtps>(Foo::type_name(), "topic1"));
-        let topic1_proxy = TopicProxy::<Foo, EmptyRtps>::new(topic1.downgrade());
-
-        let topic2 = RtpsShared::new(make_topic::<EmptyRtps>(Bar::type_name(), "topic2"));
-        let topic2_proxy = TopicProxy::<Bar, EmptyRtps>::new(topic2.downgrade());
-
-        let data_writer1 = publisher_proxy
-            .datawriter_factory_create_datawriter(&topic1_proxy, None, None, 0)
-            .unwrap();
-        let data_writer2 = publisher_proxy
-            .datawriter_factory_create_datawriter(&topic2_proxy, None, None, 0)
-            .unwrap();
-
-        assert!(
-            publisher_proxy
-                .datawriter_factory_lookup_datawriter(&topic1_proxy)
-                .unwrap()
-                .as_ref()
-                .upgrade()
-                .unwrap()
-                == data_writer1.as_ref().upgrade().unwrap()
-        );
-
-        assert!(
-            publisher_proxy
-                .datawriter_factory_lookup_datawriter(&topic2_proxy)
-                .unwrap()
-                .as_ref()
-                .upgrade()
-                .unwrap()
-                == data_writer2.as_ref().upgrade().unwrap()
->>>>>>> 91aa10ea
-        );
-    }
-}
+use std::sync::atomic::{self, AtomicU8};
+
+use rust_dds_api::{
+    dcps_psm::{InstanceHandle, StatusMask},
+    infrastructure::{
+        entity::{Entity, StatusCondition},
+        qos::{DataWriterQos, PublisherQos, TopicQos},
+        qos_policy::ReliabilityQosPolicyKind,
+    },
+    publication::{
+        data_writer_listener::DataWriterListener,
+        publisher::{Publisher, PublisherDataWriterFactory},
+        publisher_listener::PublisherListener,
+    },
+    return_type::{DDSError, DDSResult},
+};
+
+use rust_rtps_pim::{
+    behavior::writer::stateful_writer::RtpsStatefulWriterConstructor,
+    structure::{
+        entity::RtpsEntityAttributes,
+        types::{
+            EntityId, Guid, ReliabilityKind, TopicKind, USER_DEFINED_WRITER_NO_KEY,
+            USER_DEFINED_WRITER_WITH_KEY,
+        },
+    },
+};
+
+use crate::{
+    dds_type::{DdsSerialize, DdsType},
+    rtps_impl::rtps_group_impl::RtpsGroupImpl,
+    utils::{
+        rtps_structure::RtpsStructure,
+        shared_object::{RtpsShared, RtpsWeak},
+    },
+};
+
+use super::{
+    data_writer_proxy::DataWriterAttributes,
+    data_writer_proxy::{DataWriterProxy, RtpsWriter},
+    domain_participant_proxy::{DomainParticipantAttributes, DomainParticipantProxy},
+    topic_proxy::TopicProxy,
+};
+
+pub struct PublisherAttributes<Rtps>
+where
+    Rtps: RtpsStructure,
+{
+    pub _qos: PublisherQos,
+    pub rtps_group: RtpsGroupImpl,
+    pub data_writer_list: Vec<RtpsShared<DataWriterAttributes<Rtps>>>,
+    pub user_defined_data_writer_counter: AtomicU8,
+    pub default_datawriter_qos: DataWriterQos,
+    pub sedp_builtin_publications_announcer: Option<RtpsShared<DataWriterAttributes<Rtps>>>,
+    pub parent_participant: RtpsWeak<DomainParticipantAttributes<Rtps>>,
+}
+
+impl<Rtps> PublisherAttributes<Rtps>
+where
+    Rtps: RtpsStructure,
+{
+    pub fn new(
+        qos: PublisherQos,
+        rtps_group: RtpsGroupImpl,
+        sedp_builtin_publications_announcer: Option<RtpsShared<DataWriterAttributes<Rtps>>>,
+        parent_participant: RtpsWeak<DomainParticipantAttributes<Rtps>>,
+    ) -> Self {
+        Self {
+            _qos: qos,
+            rtps_group,
+            data_writer_list: Vec::new(),
+            user_defined_data_writer_counter: AtomicU8::new(0),
+            default_datawriter_qos: DataWriterQos::default(),
+            sedp_builtin_publications_announcer,
+            parent_participant,
+        }
+    }
+}
+
+#[derive(Clone)]
+pub struct PublisherProxy<Rtps>(pub(crate) RtpsWeak<PublisherAttributes<Rtps>>)
+where
+    Rtps: RtpsStructure;
+
+impl<Rtps> PublisherProxy<Rtps>
+where
+    Rtps: RtpsStructure,
+{
+    pub fn new(publisher_impl: RtpsWeak<PublisherAttributes<Rtps>>) -> Self {
+        Self(publisher_impl)
+    }
+}
+
+impl<Foo, Rtps> PublisherDataWriterFactory<Foo> for PublisherProxy<Rtps>
+where
+    Foo: DdsType + DdsSerialize + Send + Sync + 'static,
+    Rtps: RtpsStructure,
+    Rtps::StatefulWriter: RtpsStatefulWriterConstructor,
+{
+    type TopicType = TopicProxy<Foo, Rtps>;
+    type DataWriterType = DataWriterProxy<Foo, Rtps>;
+
+    fn datawriter_factory_create_datawriter(
+        &self,
+        a_topic: &Self::TopicType,
+        qos: Option<DataWriterQos>,
+        _a_listener: Option<&'static dyn DataWriterListener>,
+        _mask: StatusMask,
+    ) -> Option<Self::DataWriterType> {
+        let publisher_shared = self.0.upgrade().ok()?;
+        let mut publisher_shared_lock = publisher_shared.write().ok()?;
+
+        let topic_shared = a_topic.as_ref().upgrade().ok()?;
+
+        let qos = qos.unwrap_or(publisher_shared_lock.default_datawriter_qos.clone());
+        let user_defined_data_writer_counter = publisher_shared_lock
+            .user_defined_data_writer_counter
+            .fetch_add(1, atomic::Ordering::SeqCst);
+        let (entity_kind, topic_kind) = match Foo::has_key() {
+            true => (USER_DEFINED_WRITER_WITH_KEY, TopicKind::WithKey),
+            false => (USER_DEFINED_WRITER_NO_KEY, TopicKind::NoKey),
+        };
+        let entity_id = EntityId::new(
+            [
+                publisher_shared_lock
+                    .rtps_group
+                    .guid()
+                    .entity_id()
+                    .entity_key()[0],
+                user_defined_data_writer_counter,
+                0,
+            ],
+            entity_kind,
+        );
+        let guid = Guid::new(*publisher_shared_lock.rtps_group.guid().prefix(), entity_id);
+        let reliability_level = match qos.reliability.kind {
+            ReliabilityQosPolicyKind::BestEffortReliabilityQos => ReliabilityKind::BestEffort,
+            ReliabilityQosPolicyKind::ReliableReliabilityQos => ReliabilityKind::Reliable,
+        };
+        let unicast_locator_list = &[];
+        let multicast_locator_list = &[];
+        let push_mode = true;
+        let heartbeat_period = rust_rtps_pim::behavior::types::Duration::new(0, 200_000_000);
+        let nack_response_delay = rust_rtps_pim::behavior::types::DURATION_ZERO;
+        let nack_suppression_duration = rust_rtps_pim::behavior::types::DURATION_ZERO;
+        let data_max_size_serialized = None;
+        let rtps_writer_impl = RtpsWriter::Stateful(Rtps::StatefulWriter::new(
+            guid,
+            topic_kind,
+            reliability_level,
+            unicast_locator_list,
+            multicast_locator_list,
+            push_mode,
+            heartbeat_period,
+            nack_response_delay,
+            nack_suppression_duration,
+            data_max_size_serialized,
+        ));
+
+        // if let Some(sedp_builtin_publications_announcer) = publisher_shared
+        //     .read()
+        //     .ok()?
+        //     .sedp_builtin_publications_announcer
+        // {
+        //     let topic_shared = a_topic.as_ref().upgrade().ok()?.read_lock();
+        //     let mut sedp_builtin_publications_announcer_proxy =
+        //         DataWriterProxy::new(sedp_builtin_publications_announcer.downgrade());
+        //     let sedp_discovered_writer_data = SedpDiscoveredWriterData {
+        //         writer_proxy: RtpsWriterProxyImpl {
+        //             remote_writer_guid: guid,
+        //             unicast_locator_list: vec![],
+        //             multicast_locator_list: vec![],
+        //             data_max_size_serialized: None,
+        //             remote_group_entity_id: EntityId::new([0; 3], 0),
+        //         },
+        //         publication_builtin_topic_data: PublicationBuiltinTopicData {
+        //             key: BuiltInTopicKey { value: guid.into() },
+        //             participant_key: BuiltInTopicKey { value: [1; 16] },
+        //             topic_name: topic_shared.topic_name.clone(),
+        //             type_name: Foo::type_name().to_string(),
+        //             durability: DurabilityQosPolicy::default(),
+        //             durability_service: DurabilityServiceQosPolicy::default(),
+        //             deadline: DeadlineQosPolicy::default(),
+        //             latency_budget: LatencyBudgetQosPolicy::default(),
+        //             liveliness: LivelinessQosPolicy::default(),
+        //             reliability: ReliabilityQosPolicy {
+        //                 kind: ReliabilityQosPolicyKind::BestEffortReliabilityQos,
+        //                 max_blocking_time: Duration::new(3, 0),
+        //             },
+        //             lifespan: LifespanQosPolicy::default(),
+        //             user_data: UserDataQosPolicy::default(),
+        //             ownership: OwnershipQosPolicy::default(),
+        //             ownership_strength: OwnershipStrengthQosPolicy::default(),
+        //             destination_order: DestinationOrderQosPolicy::default(),
+        //             presentation: PresentationQosPolicy::default(),
+        //             partition: PartitionQosPolicy::default(),
+        //             topic_data: TopicDataQosPolicy::default(),
+        //             group_data: GroupDataQosPolicy::default(),
+        //         },
+        //     };
+        //     sedp_builtin_publications_announcer_proxy
+        //         .write_w_timestamp(
+        //             &sedp_discovered_writer_data,
+        //             None,
+        //             Time { sec: 0, nanosec: 0 },
+        //         )
+        //         .unwrap();
+        // }
+
+        // let data_writer_impl = DataWriterImpl::new(qos, rtps_writer_impl);
+        let data_writer_shared = RtpsShared::new(DataWriterAttributes {
+            _qos: qos,
+            rtps_writer: rtps_writer_impl,
+            _listener: None,
+            topic: topic_shared.clone(),
+            publisher: publisher_shared.downgrade(),
+        });
+
+        publisher_shared_lock
+            .data_writer_list
+            .push(data_writer_shared.clone());
+
+        Some(DataWriterProxy::new(data_writer_shared.downgrade()))
+    }
+
+    fn datawriter_factory_delete_datawriter(
+        &self,
+        datawriter: &Self::DataWriterType,
+    ) -> DDSResult<()> {
+        let publisher_shared = self.0.upgrade()?;
+        let datawriter_shared = datawriter.as_ref().upgrade()?;
+
+        let data_writer_list = &mut publisher_shared
+            .write()
+            .map_err(|_| DDSError::Error)?
+            .data_writer_list;
+
+        data_writer_list.remove(
+            data_writer_list
+                .iter()
+                .position(|x| x == &datawriter_shared)
+                .ok_or(DDSError::PreconditionNotMet(
+                    "Data writer can only be deleted from its parent publisher".to_string(),
+                ))?,
+        );
+
+        Ok(())
+    }
+
+    fn datawriter_factory_lookup_datawriter(
+        &self,
+        topic: &Self::TopicType,
+    ) -> Option<Self::DataWriterType> {
+        let publisher_shared = self.0.upgrade().ok()?;
+        let data_writer_list = &publisher_shared.write().ok()?.data_writer_list;
+
+        let topic_shared = topic.as_ref().upgrade().ok()?;
+        let topic = topic_shared.read().ok()?;
+
+        data_writer_list.iter().find_map(|data_writer| {
+            data_writer
+                .read()
+                .ok()?
+                .topic
+                .read()
+                .ok()
+                .filter(|data_writer_topic| data_writer_topic.type_name == Foo::type_name())
+                .filter(|data_writer_topic| data_writer_topic.topic_name == topic.topic_name)
+                .and(Some(DataWriterProxy::new(data_writer.downgrade())))
+        })
+    }
+}
+
+impl<Rtps> Publisher for PublisherProxy<Rtps>
+where
+    Rtps: RtpsStructure,
+{
+    type DomainParticipant = DomainParticipantProxy<Rtps>;
+
+    fn suspend_publications(&self) -> DDSResult<()> {
+        // self.rtps_writer_group_impl
+        //     .upgrade()?
+        //     .suspend_publications()
+        todo!()
+    }
+
+    fn resume_publications(&self) -> DDSResult<()> {
+        // self.rtps_writer_group_impl.upgrade()?.resume_publications()
+        todo!()
+    }
+
+    fn begin_coherent_changes(&self) -> DDSResult<()> {
+        todo!()
+    }
+
+    fn end_coherent_changes(&self) -> DDSResult<()> {
+        todo!()
+    }
+
+    fn wait_for_acknowledgments(
+        &self,
+        _max_wait: rust_dds_api::dcps_psm::Duration,
+    ) -> DDSResult<()> {
+        todo!()
+    }
+
+    fn delete_contained_entities(&self) -> DDSResult<()> {
+        todo!()
+    }
+
+    fn set_default_datawriter_qos(&mut self, _qos: Option<DataWriterQos>) -> DDSResult<()> {
+        // self.rtps_writer_group_impl
+        //     .upgrade()?
+        //     .set_default_datawriter_qos(qos)
+        todo!()
+    }
+
+    fn get_default_datawriter_qos(&self) -> DataWriterQos {
+        // self.default_datawriter_qos.lock().unwrap().clone()
+        todo!()
+    }
+
+    fn copy_from_topic_qos(
+        &self,
+        _a_datawriter_qos: &mut DataWriterQos,
+        _a_topic_qos: &TopicQos,
+    ) -> DDSResult<()> {
+        todo!()
+    }
+
+    fn get_participant(&self) -> DDSResult<Self::DomainParticipant> {
+        let publisher_attributes = self.0.upgrade()?;
+        let publisher_attributes_lock = publisher_attributes.read_lock();
+        Ok(DomainParticipantProxy::new(
+            publisher_attributes_lock.parent_participant.clone(),
+        ))
+    }
+}
+
+impl<Rtps> Entity for PublisherProxy<Rtps>
+where
+    Rtps: RtpsStructure,
+{
+    type Qos = PublisherQos;
+    type Listener = &'static dyn PublisherListener;
+
+    fn set_qos(&mut self, _qos: Option<Self::Qos>) -> DDSResult<()> {
+        // rtps_shared_write_lock(&rtps_weak_upgrade(&self.publisher_impl)?).set_qos(qos)
+        todo!()
+    }
+
+    fn get_qos(&self) -> DDSResult<Self::Qos> {
+        // rtps_shared_read_lock(&rtps_weak_upgrade(&self.publisher_impl)?).get_qos()
+        todo!()
+    }
+
+    fn set_listener(
+        &self,
+        _a_listener: Option<Self::Listener>,
+        _mask: StatusMask,
+    ) -> DDSResult<()> {
+        // rtps_shared_read_lock(&rtps_weak_upgrade(&self.publisher_impl)?)
+        //     .set_listener(a_listener, mask)
+        todo!()
+    }
+
+    fn get_listener(&self) -> DDSResult<Option<Self::Listener>> {
+        // rtps_shared_read_lock(&rtps_weak_upgrade(&self.publisher_impl)?).get_listener()
+        todo!()
+    }
+
+    fn get_statuscondition(&self) -> DDSResult<StatusCondition> {
+        // rtps_shared_read_lock(&rtps_weak_upgrade(&self.publisher_impl)?).get_statuscondition()
+        todo!()
+    }
+
+    fn get_status_changes(&self) -> DDSResult<StatusMask> {
+        // rtps_shared_read_lock(&rtps_weak_upgrade(&self.publisher_impl)?).get_status_changes()
+        todo!()
+    }
+
+    fn enable(&self) -> DDSResult<()> {
+        // rtps_shared_read_lock(&rtps_weak_upgrade(&self.publisher_impl)?).enable()
+        todo!()
+    }
+
+    fn get_instance_handle(&self) -> DDSResult<InstanceHandle> {
+        // rtps_shared_read_lock(&rtps_weak_upgrade(&self.publisher_impl)?).get_instance_handle()
+        todo!()
+    }
+}
+
+#[cfg(test)]
+mod tests {
+    use std::{io::Write, sync::atomic::AtomicU8};
+
+    use rust_dds_api::{
+        infrastructure::qos::{DataWriterQos, PublisherQos, TopicQos},
+        publication::publisher::{Publisher, PublisherDataWriterFactory},
+        return_type::{DDSError, DDSResult},
+    };
+    use rust_rtps_pim::{
+        behavior::{types::Duration, writer::stateful_writer::RtpsStatefulWriterConstructor},
+        structure::types::{Guid, Locator, ReliabilityKind, TopicKind, GUID_UNKNOWN},
+    };
+
+    use crate::{
+        dds_impl::topic_proxy::{TopicAttributes, TopicProxy},
+        dds_type::{DdsSerialize, DdsType, Endianness},
+        rtps_impl::rtps_group_impl::RtpsGroupImpl,
+        utils::{
+            rtps_structure::RtpsStructure,
+            shared_object::{RtpsShared, RtpsWeak},
+        },
+    };
+
+    use super::{PublisherAttributes, PublisherProxy};
+
+    struct EmptyWriter {}
+
+    impl RtpsStatefulWriterConstructor for EmptyWriter {
+        fn new(
+            _guid: Guid,
+            _topic_kind: TopicKind,
+            _reliability_level: ReliabilityKind,
+            _unicast_locator_list: &[Locator],
+            _multicast_locator_list: &[Locator],
+            _push_mode: bool,
+            _heartbeat_period: Duration,
+            _nack_response_delay: Duration,
+            _nack_suppression_duration: Duration,
+            _data_max_size_serialized: Option<i32>,
+        ) -> Self {
+            EmptyWriter {}
+        }
+    }
+
+    struct EmptyRtps {}
+
+    impl RtpsStructure for EmptyRtps {
+        type StatelessWriter = ();
+        type StatefulWriter = EmptyWriter;
+        type StatelessReader = ();
+        type StatefulReader = ();
+    }
+
+    macro_rules! make_empty_dds_type {
+        ($type_name:ident) => {
+            struct $type_name {}
+
+            impl DdsSerialize for $type_name {
+                fn serialize<W: Write, E: Endianness>(&self, _writer: W) -> DDSResult<()> {
+                    Ok(())
+                }
+            }
+
+            impl DdsType for $type_name {
+                fn type_name() -> &'static str {
+                    stringify!($type_name)
+                }
+
+                fn has_key() -> bool {
+                    false
+                }
+            }
+        };
+    }
+
+    make_empty_dds_type!(Foo);
+
+    impl<Rtps: RtpsStructure> Default for PublisherAttributes<Rtps> {
+        fn default() -> Self {
+            PublisherAttributes {
+                _qos: PublisherQos::default(),
+                rtps_group: RtpsGroupImpl::new(GUID_UNKNOWN),
+                data_writer_list: Vec::new(),
+                user_defined_data_writer_counter: AtomicU8::new(0),
+                default_datawriter_qos: DataWriterQos::default(),
+                sedp_builtin_publications_announcer: None,
+                parent_participant: RtpsWeak::new(),
+            }
+        }
+    }
+
+    fn make_topic<Rtps: RtpsStructure>(
+        type_name: &'static str,
+        topic_name: &'static str,
+    ) -> TopicAttributes<Rtps> {
+        TopicAttributes::new(TopicQos::default(), type_name, topic_name, RtpsWeak::new())
+    }
+
+    #[test]
+    fn create_datawriter() {
+        let publisher = RtpsShared::new(PublisherAttributes::default());
+        let publisher_proxy = PublisherProxy::new(publisher.downgrade());
+
+        let topic = RtpsShared::new(make_topic(Foo::type_name(), "topic"));
+        let topic_proxy = TopicProxy::<Foo, EmptyRtps>::new(topic.downgrade());
+
+        let data_writer = publisher_proxy.create_datawriter(&topic_proxy, None, None, 0);
+
+        assert!(data_writer.is_some());
+    }
+
+    #[test]
+    fn datawriter_factory_create_datawriter() {
+        let publisher = RtpsShared::new(PublisherAttributes::default());
+        let publisher_proxy = PublisherProxy::new(publisher.downgrade());
+
+        let topic = RtpsShared::new(make_topic(Foo::type_name(), "topic"));
+        let topic_proxy = TopicProxy::<Foo, EmptyRtps>::new(topic.downgrade());
+
+        let data_writer =
+            publisher_proxy.datawriter_factory_create_datawriter(&topic_proxy, None, None, 0);
+
+        assert!(data_writer.is_some());
+        assert_eq!(1, publisher.read().unwrap().data_writer_list.len());
+    }
+
+    #[test]
+    fn datawriter_factory_delete_datawriter() {
+        let publisher = RtpsShared::new(PublisherAttributes::default());
+        let publisher_proxy = PublisherProxy::new(publisher.downgrade());
+
+        let topic = RtpsShared::new(make_topic(Foo::type_name(), "topic"));
+        let topic_proxy = TopicProxy::<Foo, EmptyRtps>::new(topic.downgrade());
+
+        let data_writer = publisher_proxy
+            .datawriter_factory_create_datawriter(&topic_proxy, None, None, 0)
+            .unwrap();
+
+        assert_eq!(1, publisher.read().unwrap().data_writer_list.len());
+
+        publisher_proxy
+            .datawriter_factory_delete_datawriter(&data_writer)
+            .unwrap();
+        assert_eq!(0, publisher.read().unwrap().data_writer_list.len());
+    }
+
+    #[test]
+    fn datawriter_factory_delete_datawriter_from_other_publisher() {
+        let publisher = RtpsShared::new(PublisherAttributes::default());
+        let publisher_proxy = PublisherProxy::new(publisher.downgrade());
+
+        let publisher2 = RtpsShared::new(PublisherAttributes::default());
+        let publisher2_proxy = PublisherProxy::new(publisher2.downgrade());
+
+        let topic = RtpsShared::new(make_topic(Foo::type_name(), "topic"));
+        let topic_proxy = TopicProxy::<Foo, EmptyRtps>::new(topic.downgrade());
+
+        let data_writer = publisher_proxy
+            .datawriter_factory_create_datawriter(&topic_proxy, None, None, 0)
+            .unwrap();
+
+        assert_eq!(1, publisher.read().unwrap().data_writer_list.len());
+        assert_eq!(0, publisher2.read().unwrap().data_writer_list.len());
+
+        assert!(matches!(
+            publisher2_proxy.datawriter_factory_delete_datawriter(&data_writer),
+            Err(DDSError::PreconditionNotMet(_))
+        ));
+    }
+
+    #[test]
+    fn datawriter_factory_lookup_datawriter_when_empty() {
+        let publisher = RtpsShared::new(PublisherAttributes::default());
+        let publisher_proxy = PublisherProxy::new(publisher.downgrade());
+
+        let topic = RtpsShared::new(make_topic(Foo::type_name(), "topic"));
+        let topic_proxy = TopicProxy::<Foo, EmptyRtps>::new(topic.downgrade());
+
+        assert!(publisher_proxy
+            .datawriter_factory_lookup_datawriter(&topic_proxy)
+            .is_none());
+    }
+
+    #[test]
+    fn datawriter_factory_lookup_datawriter_when_one_datawriter() {
+        let publisher = RtpsShared::new(PublisherAttributes::default());
+        let publisher_proxy = PublisherProxy::new(publisher.downgrade());
+
+        let topic = RtpsShared::new(make_topic(Foo::type_name(), "topic"));
+        let topic_proxy = TopicProxy::<Foo, EmptyRtps>::new(topic.downgrade());
+
+        let data_writer = publisher_proxy
+            .datawriter_factory_create_datawriter(&topic_proxy, None, None, 0)
+            .unwrap();
+
+        assert!(
+            publisher_proxy
+                .datawriter_factory_lookup_datawriter(&topic_proxy)
+                .unwrap()
+                .as_ref()
+                .upgrade()
+                .unwrap()
+                == data_writer.as_ref().upgrade().unwrap()
+        );
+    }
+
+    make_empty_dds_type!(Bar);
+
+    #[test]
+    fn datawriter_factory_lookup_datawriter_when_one_datawriter_with_wrong_type() {
+        let publisher = RtpsShared::new(PublisherAttributes::default());
+        let publisher_proxy = PublisherProxy::new(publisher.downgrade());
+
+        let topic_foo = RtpsShared::new(make_topic(Foo::type_name(), "topic"));
+        let topic_foo_proxy = TopicProxy::<Foo, EmptyRtps>::new(topic_foo.downgrade());
+
+        let topic_bar = RtpsShared::new(make_topic(Bar::type_name(), "topic"));
+        let topic_bar_proxy = TopicProxy::<Bar, EmptyRtps>::new(topic_bar.downgrade());
+
+        publisher_proxy
+            .datawriter_factory_create_datawriter(&topic_bar_proxy, None, None, 0)
+            .unwrap();
+
+        assert!(publisher_proxy
+            .datawriter_factory_lookup_datawriter(&topic_foo_proxy)
+            .is_none());
+    }
+
+    #[test]
+    fn datawriter_factory_lookup_datawriter_when_one_datawriter_with_wrong_topic() {
+        let publisher = RtpsShared::new(PublisherAttributes::default());
+        let publisher_proxy = PublisherProxy::new(publisher.downgrade());
+
+        let topic1 = RtpsShared::new(make_topic(Foo::type_name(), "topic1"));
+        let topic1_proxy = TopicProxy::<Foo, EmptyRtps>::new(topic1.downgrade());
+
+        let topic2 = RtpsShared::new(make_topic(Bar::type_name(), "topic2"));
+        let topic2_proxy = TopicProxy::<Bar, EmptyRtps>::new(topic2.downgrade());
+
+        publisher_proxy
+            .datawriter_factory_create_datawriter(&topic2_proxy, None, None, 0)
+            .unwrap();
+
+        assert!(publisher_proxy
+            .datawriter_factory_lookup_datawriter(&topic1_proxy)
+            .is_none());
+    }
+
+    #[test]
+    fn datawriter_factory_lookup_datawriter_with_two_types() {
+        let publisher = RtpsShared::new(PublisherAttributes::default());
+        let publisher_proxy = PublisherProxy::new(publisher.downgrade());
+
+        let topic_foo = RtpsShared::new(make_topic::<EmptyRtps>(Foo::type_name(), "topic"));
+        let topic_foo_proxy = TopicProxy::<Foo, EmptyRtps>::new(topic_foo.downgrade());
+
+        let topic_bar = RtpsShared::new(make_topic::<EmptyRtps>(Bar::type_name(), "topic"));
+        let topic_bar_proxy = TopicProxy::<Bar, EmptyRtps>::new(topic_bar.downgrade());
+
+        let data_writer_foo = publisher_proxy
+            .datawriter_factory_create_datawriter(&topic_foo_proxy, None, None, 0)
+            .unwrap();
+        let data_writer_bar = publisher_proxy
+            .datawriter_factory_create_datawriter(&topic_bar_proxy, None, None, 0)
+            .unwrap();
+
+        assert!(
+            publisher_proxy
+                .datawriter_factory_lookup_datawriter(&topic_foo_proxy)
+                .unwrap()
+                .as_ref()
+                .upgrade()
+                .unwrap()
+                == data_writer_foo.as_ref().upgrade().unwrap()
+        );
+
+        assert!(
+            publisher_proxy
+                .datawriter_factory_lookup_datawriter(&topic_bar_proxy)
+                .unwrap()
+                .as_ref()
+                .upgrade()
+                .unwrap()
+                == data_writer_bar.as_ref().upgrade().unwrap()
+        );
+    }
+
+    #[test]
+    fn datawriter_factory_lookup_datawriter_with_two_topics() {
+        let publisher = RtpsShared::new(PublisherAttributes::default());
+        let publisher_proxy = PublisherProxy::new(publisher.downgrade());
+
+        let topic1 = RtpsShared::new(make_topic::<EmptyRtps>(Foo::type_name(), "topic1"));
+        let topic1_proxy = TopicProxy::<Foo, EmptyRtps>::new(topic1.downgrade());
+
+        let topic2 = RtpsShared::new(make_topic::<EmptyRtps>(Bar::type_name(), "topic2"));
+        let topic2_proxy = TopicProxy::<Bar, EmptyRtps>::new(topic2.downgrade());
+
+        let data_writer1 = publisher_proxy
+            .datawriter_factory_create_datawriter(&topic1_proxy, None, None, 0)
+            .unwrap();
+        let data_writer2 = publisher_proxy
+            .datawriter_factory_create_datawriter(&topic2_proxy, None, None, 0)
+            .unwrap();
+
+        assert!(
+            publisher_proxy
+                .datawriter_factory_lookup_datawriter(&topic1_proxy)
+                .unwrap()
+                .as_ref()
+                .upgrade()
+                .unwrap()
+                == data_writer1.as_ref().upgrade().unwrap()
+        );
+
+        assert!(
+            publisher_proxy
+                .datawriter_factory_lookup_datawriter(&topic2_proxy)
+                .unwrap()
+                .as_ref()
+                .upgrade()
+                .unwrap()
+                == data_writer2.as_ref().upgrade().unwrap()
+        );
+    }
+}