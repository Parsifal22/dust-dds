use std::ops::{Deref, DerefMut};

use rust_dds_api::{
    infrastructure::{qos::DataWriterQos, qos_policy::ReliabilityQosPolicyKind},
    return_type::DDSResult,
};
use rust_rtps_pim::{
    behavior::stateless_writer::RTPSStatelessWriterBehavior, structure::types::Locator,
};
use rust_rtps_pim::{
    behavior::{
        stateless_writer::{RTPSReaderLocator, RTPSStatelessWriter},
        RTPSWriter,
    },
    structure,
};
<<<<<<< HEAD
=======
use rust_rtps_udp_psm::{RtpsUdpPsm, submessages, types::{Duration, EntityId, Guid, Locator, TopicKind}};
>>>>>>> 29a0d744
use rust_rtps_udp_psm::types::ChangeKind;
use rust_rtps_udp_psm::{
    submessages,
    types::{Duration, EntityId, TopicKind},
    RtpsUdpPsm,
};
use structure::{types::GUID, RTPSHistoryCache};

use super::history_cache_impl::HistoryCacheImpl;

pub struct StatelessDataWriterImpl {
    pub writer: RTPSWriter<RtpsUdpPsm, HistoryCacheImpl>,
    pub reader_locators: Vec<RTPSReaderLocator<RtpsUdpPsm>>,
}

impl StatelessDataWriterImpl {
    pub fn new(qos: DataWriterQos) -> Self {
        let guid = GUID::new(
            [1; 12],
            EntityId {
                entity_key: [1; 3],
                entity_kind: 1,
            },
        );
        let topic_kind = TopicKind::WithKey;

        let reliability_level = match qos.reliability.kind {
            ReliabilityQosPolicyKind::BestEffortReliabilityQos => {
                <RtpsUdpPsm as structure::Types>::BEST_EFFORT
            }
            ReliabilityQosPolicyKind::ReliableReliabilityQos => {
                <RtpsUdpPsm as structure::Types>::RELIABLE
            }
        };
        let unicast_locator_list = vec![];
        let multicast_locator_list = vec![];
        let push_mode = true;
        let heartbeat_period = Duration {
            seconds: 1,
            fraction: 0,
        };
        let nack_response_delay = Duration {
            seconds: 0,
            fraction: 0,
        };
        let nack_suppression_duration = Duration {
            seconds: 0,
            fraction: 0,
        };
        let data_max_size_serialized = i32::MAX;

        let writer = RTPSWriter::new(
            guid,
            topic_kind,
            reliability_level,
            unicast_locator_list,
            multicast_locator_list,
            push_mode,
            heartbeat_period,
            nack_response_delay,
            nack_suppression_duration,
            data_max_size_serialized,
        );
        Self {
            writer,
            reader_locators: Vec::new(),
        }
    }

    pub fn write_w_timestamp(&mut self) -> DDSResult<()> {
        let kind = ChangeKind::Alive;
        let data = vec![0, 1, 2];
        let inline_qos = vec![];
        let handle = 1;
        let change = self.new_change(kind, data, inline_qos, handle);
        self.writer_cache.add_change(change);
        Ok(())
    }

    pub fn produce_messages(
        &mut self,
        send_data_to: &mut impl FnMut(&Locator<RtpsUdpPsm>, submessages::Data),
        send_gap_to: &mut impl FnMut(&Locator<RtpsUdpPsm>, submessages::Gap),
    ) {
        for reader_locator in &mut self.reader_locators {
            reader_locator.produce_messages(&self.writer, send_data_to, send_gap_to);
        }
    }
}

impl Deref for StatelessDataWriterImpl {
    type Target = RTPSWriter<RtpsUdpPsm, HistoryCacheImpl>;

    fn deref(&self) -> &Self::Target {
        &self.writer
    }
}

impl DerefMut for StatelessDataWriterImpl {
    fn deref_mut(&mut self) -> &mut Self::Target {
        &mut self.writer
    }
}

impl RTPSStatelessWriter<RtpsUdpPsm, HistoryCacheImpl> for StatelessDataWriterImpl {
    fn reader_locator_add(
        &mut self,
        a_locator: <RtpsUdpPsm as rust_rtps_pim::structure::Types>::Locator,
    ) {
        let expects_inline_qos = false;
        self.reader_locators
            .push(RTPSReaderLocator::new(a_locator, expects_inline_qos));
    }

    fn reader_locator_remove(
        &mut self,
        a_locator: &<RtpsUdpPsm as rust_rtps_pim::structure::Types>::Locator,
    ) {
        self.reader_locators.retain(|x| x.locator() != a_locator)
    }

    fn reader_locators(
        &mut self,
    ) -> &mut [rust_rtps_pim::behavior::stateless_writer::RTPSReaderLocator<RtpsUdpPsm>] {
        &mut self.reader_locators
    }

    fn reader_locators_and_writer(
        &mut self,
    ) -> (
        &mut [RTPSReaderLocator<RtpsUdpPsm>],
        &RTPSWriter<RtpsUdpPsm, HistoryCacheImpl>,
    ) {
        (&mut self.reader_locators, &self.writer)
    }
}<|MERGE_RESOLUTION|>--- conflicted
+++ resolved
@@ -4,9 +4,7 @@
     infrastructure::{qos::DataWriterQos, qos_policy::ReliabilityQosPolicyKind},
     return_type::DDSResult,
 };
-use rust_rtps_pim::{
-    behavior::stateless_writer::RTPSStatelessWriterBehavior, structure::types::Locator,
-};
+use rust_rtps_pim::structure::types::Locator;
 use rust_rtps_pim::{
     behavior::{
         stateless_writer::{RTPSReaderLocator, RTPSStatelessWriter},
@@ -14,10 +12,6 @@
     },
     structure,
 };
-<<<<<<< HEAD
-=======
-use rust_rtps_udp_psm::{RtpsUdpPsm, submessages, types::{Duration, EntityId, Guid, Locator, TopicKind}};
->>>>>>> 29a0d744
 use rust_rtps_udp_psm::types::ChangeKind;
 use rust_rtps_udp_psm::{
     submessages,
