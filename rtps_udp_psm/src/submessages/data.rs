use rust_rtps_pim::messages::{submessages::DataSubmessage, types::SubmessageKindPIM, Submessage};

use crate::{EntityId, ParameterList, RtpsUdpPsm, SequenceNumber, SerializedData, SubmessageFlag};

use super::SubmessageHeader;

#[derive(Debug, PartialEq)]
pub struct DataSubmesage<'a> {
    header: SubmessageHeader,
    extra_flags: u16,
    octets_to_inline_qos: u16,
    reader_id: EntityId,
    writer_id: EntityId,
    writer_sn: SequenceNumber,
    inline_qos: ParameterList,
    serialized_payload: SerializedData<'a>,
}

impl<'a> rust_rtps_pim::messages::submessages::DataSubmessage<'a, RtpsUdpPsm>
    for DataSubmesage<'a>
{
    fn new(
        endianness_flag: SubmessageFlag,
        inline_qos_flag: SubmessageFlag,
        data_flag: SubmessageFlag,
        key_flag: SubmessageFlag,
        non_standard_payload_flag: SubmessageFlag,
        reader_id: EntityId,
        writer_id: EntityId,
        writer_sn: SequenceNumber,
<<<<<<< HEAD
        inline_qos: <RtpsUdpPsm as ParameterListPIM<RtpsUdpPsm>>::ParameterListType,
=======
        inline_qos: &'a ParameterList,
>>>>>>> edb18977
        serialized_payload: SerializedData<'a>,
    ) -> Self {
        let flags = [
            endianness_flag,
            inline_qos_flag,
            data_flag,
            key_flag,
            non_standard_payload_flag,
        ]
        .into();
        let inline_qos_len = if inline_qos_flag {
            inline_qos.len() + 4 /*sentinel */
        } else {
            inline_qos.len()
        };
        let submessage_length = 20 + inline_qos_len + serialized_payload.len();
        let header = SubmessageHeader {
            submessage_id: RtpsUdpPsm::DATA.into(),
            flags,
            submessage_length,
        };
        Self {
            header,
            extra_flags: 0b_0000_0000_0000_0000,
            octets_to_inline_qos: 16,
            reader_id,
            writer_id,
            writer_sn,
            inline_qos,
            serialized_payload,
        }
    }

    fn endianness_flag(&self) -> SubmessageFlag {
        self.header.flags.is_bit_set(0)
    }

    fn inline_qos_flag(&self) -> SubmessageFlag {
        self.header.flags.is_bit_set(1)
    }

    fn data_flag(&self) -> SubmessageFlag {
        self.header.flags.is_bit_set(2)
    }

    fn key_flag(&self) -> SubmessageFlag {
        self.header.flags.is_bit_set(3)
    }

    fn non_standard_payload_flag(&self) -> SubmessageFlag {
        self.header.flags.is_bit_set(4)
    }

    fn reader_id(&self) -> &EntityId {
        &self.reader_id
    }

    fn writer_id(&self) -> &EntityId {
        &self.writer_id
    }

    fn writer_sn(&self) -> &SequenceNumber {
        &self.writer_sn
    }

    fn inline_qos(&self) -> &ParameterList {
        todo!()
    }

    fn serialized_payload(&self) -> &SerializedData<'a> {
        &self.serialized_payload
    }
}

impl<'a> Submessage<RtpsUdpPsm> for DataSubmesage<'a> {
    fn submessage_header(&self) -> SubmessageHeader {
        todo!()
    }
}

impl<'a> serde::Serialize for DataSubmesage<'a> {
    fn serialize<S: serde::Serializer>(&self, serializer: S) -> Result<S::Ok, S::Error> {
        use serde::ser::SerializeStruct;

        let mut len = 6;
        if self.inline_qos_flag() {
            len += 1
        };
        if self.data_flag() || self.key_flag() {
            len += 1;
        };
        let mut state = serializer.serialize_struct("Data", len)?;
        state.serialize_field("header", &self.header)?;
        state.serialize_field("extra_flags", &self.extra_flags)?;
        state.serialize_field("octets_to_inline_qos", &self.octets_to_inline_qos)?;
        state.serialize_field("reader_id", &self.reader_id)?;
        state.serialize_field("writer_id", &self.writer_id)?;
        state.serialize_field("writer_sn", &self.writer_sn)?;
        if self.inline_qos_flag() {
            state.serialize_field("inline_qos", &self.inline_qos)?;
        }
        if self.data_flag() || self.key_flag() {
            state.serialize_field("serialized_payload", &self.serialized_payload)?;
        }
        state.end()
    }
}

struct DataSubmesageVisitor<'a>(std::marker::PhantomData<&'a ()>);

impl<'a, 'de: 'a> serde::de::Visitor<'de> for DataSubmesageVisitor<'a> {
    type Value = DataSubmesage<'a>;

    fn expecting(&self, formatter: &mut std::fmt::Formatter) -> std::fmt::Result {
        formatter.write_str("DataSubmesage")
    }

    fn visit_seq<A>(self, mut seq: A) -> Result<Self::Value, A::Error>
        where A: serde::de::SeqAccess<'de>,
    {
        let header: SubmessageHeader = seq.next_element()?.ok_or_else(|| serde::de::Error::invalid_length(0, &self))?;
        let inline_qos_flag = header.flags.is_bit_set(1);
        let data_flag = header.flags.is_bit_set(2);
        let key_flag = header.flags.is_bit_set(3);
        // let non_standard_payload_flag = header.flags.is_bit_set(4);
        let extra_flags: u16 = seq.next_element()?.ok_or_else(|| serde::de::Error::invalid_length(1, &self))?;
        let octets_to_inline_qos: u16 = seq.next_element()?.ok_or_else(|| serde::de::Error::invalid_length(2, &self))?;
        let reader_id: EntityId = seq.next_element()?.ok_or_else(|| serde::de::Error::invalid_length(3, &self))?;
        let writer_id: EntityId = seq.next_element()?.ok_or_else(|| serde::de::Error::invalid_length(4, &self))?;
        let writer_sn: SequenceNumber = seq.next_element()?.ok_or_else(|| serde::de::Error::invalid_length(5, &self))?;
        let inline_qos: ParameterList = if inline_qos_flag {
            seq.next_element()?.ok_or_else(|| serde::de::Error::invalid_length(6, &self))?
        } else{
            ParameterList{parameter: vec![]}
        };
        let serialized_payload: SerializedData = if data_flag || key_flag {
            let serialized_payload_length = (header.submessage_length - octets_to_inline_qos - 4 - inline_qos.len()) as usize;
            let data: &[u8] = seq.next_element()?.ok_or_else(|| serde::de::Error::invalid_length(7, &self))?;
            SerializedData(&data[..serialized_payload_length])
        } else {
            SerializedData(&[])
        };
        Ok(DataSubmesage{ header, extra_flags, octets_to_inline_qos, reader_id, writer_id, writer_sn, inline_qos, serialized_payload})
    }
}

impl<'a, 'de: 'a> serde::Deserialize<'de> for DataSubmesage<'a> {
    fn deserialize<D>(deserializer: D) -> Result<Self, D::Error>
    where
        D: serde::Deserializer<'de> {
            const FIELDS: &'static[&'static str] = &["header", "extra_flags", "octets_to_inline_qos", "reader_id", "writer_id", "writer_sn", "inline_qos", "serialized_payload"];
            deserializer.deserialize_struct("DataSubmesage", FIELDS, DataSubmesageVisitor(std::marker::PhantomData))
    }
}

#[cfg(test)]
mod tests {
    use super::*;
    use rust_serde_cdr::{deserializer::RtpsMessageDeserializer, serializer::RtpsMessageSerializer};

    fn serialize<T: serde::Serialize>(value: T) -> Vec<u8> {
        let mut serializer = RtpsMessageSerializer {writer: Vec::<u8>::new()};
        value.serialize(&mut serializer).unwrap();
        serializer.writer
    }
    fn deserialize<'de, T: serde::Deserialize<'de>>(buffer: &'de [u8]) -> T {
        let mut de = RtpsMessageDeserializer {
            reader: buffer,
        };
        serde::de::Deserialize::deserialize(&mut de).unwrap()
    }

    #[test]
    fn serialize_no_inline_qos_no_serialized_payload() {
        let endianness_flag = true;
        let inline_qos_flag = false;
        let data_flag = false;
        let key_flag = false;
        let non_standard_payload_flag = false;
        let reader_id = [1, 2, 3, 4].into();
        let writer_id = [6, 7, 8, 9].into();
        let writer_sn = 5.into();
        let inline_qos = ParameterList { parameter: vec![].into() };
        let data = [];
        let serialized_payload = SerializedData(data[..].into());
        let submessage = DataSubmesage::new(
            endianness_flag,
            inline_qos_flag,
            data_flag,
            key_flag,
            non_standard_payload_flag,
            reader_id,
            writer_id,
            writer_sn,
            inline_qos,
            serialized_payload,
        );
        #[rustfmt::skip]
        assert_eq!(serialize(submessage), vec![
                0x15_u8, 0b_0000_0001, 20, 0, // Submessage header
                0, 0, 16, 0, // extraFlags, octetsToInlineQos
                1, 2, 3, 4, // readerId: value[4]
                6, 7, 8, 9, // writerId: value[4]
                0, 0, 0, 0, // writerSN: high
                5, 0, 0, 0, // writerSN: low
            ]
        );
    }

    #[test]
    fn serialize_with_inline_qos_no_serialized_payload() {
        let endianness_flag = true;
        let inline_qos_flag = true;
        let data_flag = false;
        let key_flag = false;
        let non_standard_payload_flag = false;
        let reader_id = [1, 2, 3, 4].into();
        let writer_id = [6, 7, 8, 9].into();
        let writer_sn = 5.into();
        let param1 = crate::Parameter::new(6, vec![10, 11, 12, 13].into());
        let param2 = crate::Parameter::new(7, vec![20, 21, 22, 23].into());
        let inline_qos = ParameterList {
            parameter: vec![param1, param2].into(),
        };
        let data = [];
        let serialized_payload = SerializedData(data[..].into());
        let submessage = DataSubmesage::new(
            endianness_flag,
            inline_qos_flag,
            data_flag,
            key_flag,
            non_standard_payload_flag,
            reader_id,
            writer_id,
            writer_sn,
            inline_qos,
            serialized_payload,
        );
        #[rustfmt::skip]
        assert_eq!(serialize(submessage), vec![
                0x15, 0b_0000_0011, 40, 0, // Submessage header
                0, 0, 16, 0, // extraFlags, octetsToInlineQos
                1, 2, 3, 4, // readerId: value[4]
                6, 7, 8, 9, // writerId: value[4]
                0, 0, 0, 0, // writerSN: high
                5, 0, 0, 0, // writerSN: low
                6, 0, 4, 0, // inlineQos: parameterId_1, length_1
                10, 11, 12, 13, // inlineQos: value_1[length_1]
                7, 0, 4, 0, // inlineQos: parameterId_2, length_2
                20, 21, 22, 23, // inlineQos: value_2[length_2]
                1, 0, 0, 0, // inlineQos: Sentinel
            ]
        );
    }

    #[test]
    fn serialize_no_inline_qos_with_serialized_payload() {
        let endianness_flag = true;
        let inline_qos_flag = false;
        let data_flag = true;
        let key_flag = false;
        let non_standard_payload_flag = false;
        let reader_id = [1, 2, 3, 4].into();
        let writer_id = [6, 7, 8, 9].into();
        let writer_sn = 5.into();
        let inline_qos = ParameterList {parameter: vec![].into()};
        let data = [1_u8,2,3,4];
        let serialized_payload = SerializedData(data[..].into());
        let submessage = DataSubmesage::new(
            endianness_flag,
            inline_qos_flag,
            data_flag,
            key_flag,
            non_standard_payload_flag,
            reader_id,
            writer_id,
            writer_sn,
            inline_qos,
            serialized_payload,
        );
        #[rustfmt::skip]
        assert_eq!(serialize(submessage), vec![
                0x15, 0b_0000_0101, 24, 0, // Submessage header
                0, 0, 16, 0, // extraFlags, octetsToInlineQos
                1, 2, 3, 4, // readerId: value[4]
                6, 7, 8, 9, // writerId: value[4]
                0, 0, 0, 0, // writerSN: high
                5, 0, 0, 0, // writerSN: low
                1, 2, 3, 4, // serialized payload
            ]
        );
    }

    #[test]
    fn deserialize_no_inline_qos_no_serialized_payload() {
        let endianness_flag = true;
        let inline_qos_flag = false;
        let data_flag = false;
        let key_flag = false;
        let non_standard_payload_flag = false;
        let reader_id = [1, 2, 3, 4].into();
        let writer_id = [6, 7, 8, 9].into();
        let writer_sn = 5.into();
        let inline_qos = ParameterList { parameter: vec![].into() };
        let serialized_payload = SerializedData([][..].into());
        let expected = DataSubmesage::new(
            endianness_flag,
            inline_qos_flag,
            data_flag,
            key_flag,
            non_standard_payload_flag,
            reader_id,
            writer_id,
            writer_sn,
            inline_qos,
            serialized_payload,
        );
        #[rustfmt::skip]
        let result = deserialize(&[
            0x15_u8, 0b_0000_0001, 20, 0, // Submessage header
            0, 0, 16, 0, // extraFlags, octetsToInlineQos
            1, 2, 3, 4, // readerId: value[4]
            6, 7, 8, 9, // writerId: value[4]
            0, 0, 0, 0, // writerSN: high
            5, 0, 0, 0, // writerSN: low
        ]);
        assert_eq!(expected, result);
    }

    #[test]
    fn deserialize_no_inline_qos_with_serialized_payload() {
        let endianness_flag = true;
        let inline_qos_flag = false;
        let data_flag = true;
        let key_flag = false;
        let non_standard_payload_flag = false;
        let reader_id = [1, 2, 3, 4].into();
        let writer_id = [6, 7, 8, 9].into();
        let writer_sn = 5.into();
        let inline_qos = ParameterList { parameter: vec![].into() };
        let data = [1, 2, 3, 4];
        let serialized_payload = SerializedData(data[..].into());
        let expected = DataSubmesage::new(
            endianness_flag,
            inline_qos_flag,
            data_flag,
            key_flag,
            non_standard_payload_flag,
            reader_id,
            writer_id,
            writer_sn,
            inline_qos,
            serialized_payload,
        );
        #[rustfmt::skip]
        let result = deserialize(&[
            0x15_u8, 0b_0000_0101, 24, 0, // Submessage header
            0, 0, 16, 0, // extraFlags, octetsToInlineQos
            1, 2, 3, 4, // readerId: value[4]
            6, 7, 8, 9, // writerId: value[4]
            0, 0, 0, 0, // writerSN: high
            5, 0, 0, 0, // writerSN: low
            1, 2, 3, 4, // SerializedPayload
            9, 9, 9,    // Following data
        ]);
        assert_eq!(expected, result);
    }

    #[test]
    fn deserialize_with_inline_qos_no_serialized_payload() {
        let endianness_flag = true;
        let inline_qos_flag = true;
        let data_flag = false;
        let key_flag = false;
        let non_standard_payload_flag = false;
        let reader_id = [1, 2, 3, 4].into();
        let writer_id = [6, 7, 8, 9].into();
        let writer_sn = 5.into();
        let param1 = crate::Parameter::new(6, vec![10, 11, 12, 13].into());
        let param2 = crate::Parameter::new(7, vec![20, 21, 22, 23].into());
        let inline_qos = ParameterList {
            parameter: vec![param1, param2].into(),
        };
        let serialized_payload = SerializedData([][..].into());
        let expected = DataSubmesage::new(
            endianness_flag,
            inline_qos_flag,
            data_flag,
            key_flag,
            non_standard_payload_flag,
            reader_id,
            writer_id,
            writer_sn,
            inline_qos,
            serialized_payload,
        );
        #[rustfmt::skip]
        let result = deserialize(&[
            0x15_u8, 0b_0000_0011, 40, 0, // Submessage header
            0, 0, 16, 0, // extraFlags, octetsToInlineQos
            1, 2, 3, 4, // readerId: value[4]
            6, 7, 8, 9, // writerId: value[4]
            0, 0, 0, 0, // writerSN: high
            5, 0, 0, 0, // writerSN: low
            6, 0, 4, 0, // inlineQos: parameterId_1, length_1
            10, 11, 12, 13, // inlineQos: value_1[length_1]
            7, 0, 4, 0, // inlineQos: parameterId_2, length_2
            20, 21, 22, 23, // inlineQos: value_2[length_2]
            1, 0, 0, 0, // inlineQos: Sentinel
            9, 9, 9,    // Following data
        ]);
        assert_eq!(expected, result);
    }
}<|MERGE_RESOLUTION|>--- conflicted
+++ resolved
@@ -28,11 +28,7 @@
         reader_id: EntityId,
         writer_id: EntityId,
         writer_sn: SequenceNumber,
-<<<<<<< HEAD
-        inline_qos: <RtpsUdpPsm as ParameterListPIM<RtpsUdpPsm>>::ParameterListType,
-=======
-        inline_qos: &'a ParameterList,
->>>>>>> edb18977
+        inline_qos: ParameterList,
         serialized_payload: SerializedData<'a>,
     ) -> Self {
         let flags = [
