--- conflicted
+++ resolved
@@ -1,4 +1,4 @@
-use rust_rtps_pim::messages::types::SubmessageKindType;
+use rust_rtps_pim::messages::types::SubmessageKindPIM;
 use crate::{Count, EntityId, RtpsUdpPsm, SequenceNumber, SubmessageFlag};
 use super::SubmessageHeader;
 
@@ -17,7 +17,7 @@
         let flags = [endianness_flag].into();
         let submessage_length = 28;
         let header = SubmessageHeader {
-            submessage_id: <RtpsUdpPsm as SubmessageKindType>::HEARTBEAT.into(),
+            submessage_id: <RtpsUdpPsm as SubmessageKindPIM>::HEARTBEAT.into(),
             flags,
             submessage_length,
         };
@@ -25,11 +25,7 @@
     }
 }
 
-<<<<<<< HEAD
-impl rust_rtps_pim::messages::submessages::Heartbeat<RtpsUdpPsm> for HeartbeatSubmessage {
-=======
-impl rust_rtps_pim::messages::submessages::HeartbeatSubmessage<RtpsUdpPsm> for Heartbeat {
->>>>>>> 391bb21d
+impl rust_rtps_pim::messages::submessages::HeartbeatSubmessage<RtpsUdpPsm> for HeartbeatSubmessage {
     type EntityId = EntityId;
     type SequenceNumber = SequenceNumber;
     type Count = Count;
