--- conflicted
+++ resolved
@@ -843,32 +843,13 @@
 impl rust_rtps_pim::messages::submessage_elements::ParameterList<RtpsUdpPsm> for ParameterList {
     type Parameter = Parameter;
 
-<<<<<<< HEAD
-    fn new(parameter: Self::ParameterList) -> Self {
-        Self { parameter: parameter.into() }
-    }
-
-    fn parameter(&self) -> &Self::ParameterList {
+    fn new(parameter: &[Self::Parameter]) -> Self {
+        //let vec: Vec<Parameter> = parameter.iter().map(|x| x.clone()).collect();
+        todo!()
+    }
+
+    fn parameter(&self) -> &[Self::Parameter] {
         &self.parameter.0
-=======
-    fn new(parameter: &[Self::Parameter]) -> Self {
-        Self {
-            parameter: parameter.iter().map(|x| x.clone()).collect(),
-        }
-    }
-
-    fn parameter(&self) -> &[Self::Parameter] {
-        &self.parameter
-    }
-}
-impl serde::Serialize for ParameterList {
-    fn serialize<S: serde::Serializer>(&self, serializer: S) -> Result<S::Ok, S::Error> {
-        let mut state = serializer.serialize_struct("ParameterList", 1)?;
-        for parameter in &self.parameter {
-            state.serialize_field("parameter", parameter)?;
-        }
-        state.end()
->>>>>>> 2b68473f
     }
 }
 
