--- conflicted
+++ resolved
@@ -1,339 +1,333 @@
-use std::io::{BufRead, Error, Write};
-
-use rust_rtps_pim::messages::overall_structure::RtpsSubmessageHeader;
-use rust_rtps_psm::messages::overall_structure::{
-    RtpsMessageRead, RtpsMessageWrite, RtpsSubmessageTypeRead, RtpsSubmessageTypeWrite,
-};
-
-use crate::mapping_traits::{MappingRead, MappingWrite};
-
-use super::submessages::submessage_header::{
-    ACKNACK, DATA, DATA_FRAG, GAP, HEARTBEAT, HEARTBEAT_FRAG, INFO_DST, INFO_REPLY, INFO_SRC,
-    INFO_TS, NACK_FRAG, PAD,
-};
-
-impl MappingWrite for RtpsSubmessageTypeWrite<'_> {
-    fn mapping_write<W: Write>(&self, mut writer: W) -> Result<(), Error> {
-        match self {
-            RtpsSubmessageTypeWrite::AckNack(s) => s.mapping_write(&mut writer)?,
-            RtpsSubmessageTypeWrite::Data(s) => s.mapping_write(&mut writer)?,
-            RtpsSubmessageTypeWrite::DataFrag(s) => s.mapping_write(&mut writer)?,
-            RtpsSubmessageTypeWrite::Gap(s) => s.mapping_write(&mut writer)?,
-            RtpsSubmessageTypeWrite::Heartbeat(s) => s.mapping_write(&mut writer)?,
-            RtpsSubmessageTypeWrite::HeartbeatFrag(s) => s.mapping_write(&mut writer)?,
-            RtpsSubmessageTypeWrite::InfoDestination(s) => s.mapping_write(&mut writer)?,
-            RtpsSubmessageTypeWrite::InfoReply(s) => s.mapping_write(&mut writer)?,
-            RtpsSubmessageTypeWrite::InfoSource(s) => s.mapping_write(&mut writer)?,
-            RtpsSubmessageTypeWrite::InfoTimestamp(s) => s.mapping_write(&mut writer)?,
-            RtpsSubmessageTypeWrite::NackFrag(s) => s.mapping_write(&mut writer)?,
-            RtpsSubmessageTypeWrite::Pad(s) => s.mapping_write(&mut writer)?,
-        };
-        Ok(())
-    }
-}
-
-impl MappingWrite for RtpsMessageWrite<'_> {
-    fn mapping_write<W: Write>(&self, mut writer: W) -> Result<(), Error> {
-        self.header.mapping_write(&mut writer)?;
-        for submessage in &self.submessages {
-            submessage.mapping_write(&mut writer)?;
-        }
-        Ok(())
-    }
-}
-
-impl<'a, 'de: 'a> MappingRead<'de> for RtpsMessageRead<'a> {
-    fn mapping_read(buf: &mut &'de [u8]) -> Result<Self, Error> {
-        let header = MappingRead::mapping_read(buf)?;
-        const MAX_SUBMESSAGES: usize = 2_usize.pow(16);
-        let mut submessages = vec![];
-        for _ in 0..MAX_SUBMESSAGES {
-            if buf.len() < 4 {
-                break;
-            }
-            // Preview byte only (to allow full deserialization of submessage header)
-            let submessage_id = buf[0];
-            let submessage = match submessage_id {
-                ACKNACK => RtpsSubmessageTypeRead::AckNack(MappingRead::mapping_read(buf)?),
-                DATA => RtpsSubmessageTypeRead::Data(MappingRead::mapping_read(buf)?),
-                DATA_FRAG => RtpsSubmessageTypeRead::DataFrag(MappingRead::mapping_read(buf)?),
-                GAP => RtpsSubmessageTypeRead::Gap(MappingRead::mapping_read(buf)?),
-                HEARTBEAT => RtpsSubmessageTypeRead::Heartbeat(MappingRead::mapping_read(buf)?),
-                HEARTBEAT_FRAG => {
-                    RtpsSubmessageTypeRead::HeartbeatFrag(MappingRead::mapping_read(buf)?)
-                }
-                INFO_DST => {
-                    RtpsSubmessageTypeRead::InfoDestination(MappingRead::mapping_read(buf)?)
-                }
-                INFO_REPLY => RtpsSubmessageTypeRead::InfoReply(MappingRead::mapping_read(buf)?),
-                INFO_SRC => RtpsSubmessageTypeRead::InfoSource(MappingRead::mapping_read(buf)?),
-                INFO_TS => RtpsSubmessageTypeRead::InfoTimestamp(MappingRead::mapping_read(buf)?),
-                NACK_FRAG => RtpsSubmessageTypeRead::NackFrag(MappingRead::mapping_read(buf)?),
-                PAD => RtpsSubmessageTypeRead::Pad(MappingRead::mapping_read(buf)?),
-                _ => {
-                    let submessage_header: RtpsSubmessageHeader = MappingRead::mapping_read(buf)?;
-                    buf.consume(submessage_header.submessage_length as usize);
-                    continue;
-                }
-            };
-            submessages.push(submessage);
-        }
-        Ok(Self::new(header, submessages))
-    }
-}
-
-#[cfg(test)]
-mod tests {
-
-    use super::*;
-    use crate::mapping_traits::{from_bytes, to_bytes};
-    use rust_rtps_pim::messages::overall_structure::RtpsMessageHeader;
-    use rust_rtps_pim::messages::submessage_elements::EntityIdSubmessageElementConstructor;
-
-    use rust_rtps_pim::messages::submessage_elements::SequenceNumberSubmessageElementConstructor;
-    use rust_rtps_pim::messages::submessages::DataSubmessageConstructor;
-    use rust_rtps_pim::messages::types::ParameterId;
-    use rust_rtps_pim::messages::types::ProtocolId;
-    use rust_rtps_pim::structure::types::{
-        EntityId, GuidPrefix, ProtocolVersion, USER_DEFINED_READER_GROUP,
-        USER_DEFINED_READER_NO_KEY,
-    };
-    use rust_rtps_psm::messages::submessage_elements::Parameter;
-    use rust_rtps_psm::messages::submessage_elements::{
-        EntityIdSubmessageElementPsm, ParameterListSubmessageElementRead,
-        SequenceNumberSubmessageElementPsm, SerializedDataSubmessageElementPsm,
-    };
-    use rust_rtps_psm::messages::submessages::{DataSubmessageRead, DataSubmessageWrite};
-
-    #[test]
-    fn serialize_rtps_message_no_submessage() {
-        let header = RtpsMessageHeader {
-            protocol: ProtocolId::PROTOCOL_RTPS,
-            version: ProtocolVersion { major: 2, minor: 3 },
-            vendor_id: [9, 8],
-            guid_prefix: GuidPrefix([3; 12]),
-        };
-        let value = RtpsMessageWrite::new(header, Vec::new());
-        #[rustfmt::skip]
-        assert_eq!(to_bytes(&value).unwrap(), vec![
-            b'R', b'T', b'P', b'S', // Protocol
-            2, 3, 9, 8, // ProtocolVersion | VendorId
-            3, 3, 3, 3, // GuidPrefix
-            3, 3, 3, 3, // GuidPrefix
-            3, 3, 3, 3, // GuidPrefix
-        ]);
-    }
-
-    #[test]
-    fn serialize_rtps_message() {
-        let header = RtpsMessageHeader {
-            protocol: ProtocolId::PROTOCOL_RTPS,
-            version: ProtocolVersion { major: 2, minor: 3 },
-            vendor_id: [9, 8],
-            guid_prefix: GuidPrefix([3; 12]),
-        };
-        let endianness_flag = true;
-        let inline_qos_flag = true;
-        let data_flag = false;
-        let key_flag = false;
-        let non_standard_payload_flag = false;
-        let reader_id = EntityIdSubmessageElementPsm::new(&EntityId::new(
-            [1, 2, 3],
-            USER_DEFINED_READER_NO_KEY,
-        ));
-        let writer_id =
-            EntityIdSubmessageElementPsm::new(&EntityId::new([6, 7, 8], USER_DEFINED_READER_GROUP));
-<<<<<<< HEAD
-        let writer_sn = 5;
-        let parameter_1 = Parameter::new(ParameterId(6), &[10, 11, 12, 13]);
-        let parameter_2 = Parameter::new(ParameterId(7), &[20, 21, 22, 23]);
-=======
-        let writer_sn = SequenceNumberSubmessageElementPsm::new(&5);
-        let parameter_1 = Parameter::new(ParameterId(6), vec![10, 11, 12, 13]);
-        let parameter_2 = Parameter::new(ParameterId(7), vec![20, 21, 22, 23]);
->>>>>>> 3e82feef
-        let parameter_list = &vec![parameter_1, parameter_2];
-        let inline_qos = parameter_list;
-        let serialized_payload = &[][..];
-
-        let submessage = RtpsSubmessageTypeWrite::Data(DataSubmessageWrite::new(
-            endianness_flag,
-            inline_qos_flag,
-            data_flag,
-            key_flag,
-            non_standard_payload_flag,
-            reader_id,
-            writer_id,
-            writer_sn,
-            inline_qos,
-            serialized_payload,
-        ));
-        let value = RtpsMessageWrite::new(header, vec![submessage]);
-        #[rustfmt::skip]
-        assert_eq!(to_bytes(&value).unwrap(), vec![
-            b'R', b'T', b'P', b'S', // Protocol
-            2, 3, 9, 8, // ProtocolVersion | VendorId
-            3, 3, 3, 3, // GuidPrefix
-            3, 3, 3, 3, // GuidPrefix
-            3, 3, 3, 3, // GuidPrefix
-            0x15, 0b_0000_0011, 40, 0, // Submessage header
-            0, 0, 16, 0, // extraFlags, octetsToInlineQos
-            1, 2, 3, 4, // readerId: value[4]
-            6, 7, 8, 9, // writerId: value[4]
-            0, 0, 0, 0, // writerSN: high
-            5, 0, 0, 0, // writerSN: low
-            6, 0, 4, 0, // inlineQos: parameterId_1, length_1
-            10, 11, 12, 13, // inlineQos: value_1[length_1]
-            7, 0, 4, 0, // inlineQos: parameterId_2, length_2
-            20, 21, 22, 23, // inlineQos: value_2[length_2]
-            1, 0, 0, 0, // inlineQos: Sentinel
-        ]);
-    }
-
-    #[test]
-    fn deserialize_rtps_message_no_submessage() {
-        let header = RtpsMessageHeader {
-            protocol: ProtocolId::PROTOCOL_RTPS,
-            version: ProtocolVersion { major: 2, minor: 3 },
-            vendor_id: [9, 8],
-            guid_prefix: GuidPrefix([3; 12]),
-        };
-
-        let expected = RtpsMessageRead::new(header, Vec::new());
-        #[rustfmt::skip]
-        let result: RtpsMessageRead = from_bytes(&[
-            b'R', b'T', b'P', b'S', // Protocol
-            2, 3, 9, 8, // ProtocolVersion | VendorId
-            3, 3, 3, 3, // GuidPrefix
-            3, 3, 3, 3, // GuidPrefix
-            3, 3, 3, 3, // GuidPrefix
-        ]).unwrap();
-        assert_eq!(result, expected);
-    }
-
-    #[test]
-    fn deserialize_rtps_message() {
-        let header = RtpsMessageHeader {
-            protocol: ProtocolId::PROTOCOL_RTPS,
-            version: ProtocolVersion { major: 2, minor: 3 },
-            vendor_id: [9, 8],
-            guid_prefix: GuidPrefix([3; 12]),
-        };
-        let endianness_flag = true;
-        let inline_qos_flag = true;
-        let data_flag = false;
-        let key_flag = false;
-        let non_standard_payload_flag = false;
-        let reader_id = EntityIdSubmessageElementPsm {
-            value: EntityId::new([1, 2, 3], USER_DEFINED_READER_NO_KEY),
-        };
-        let writer_id = EntityIdSubmessageElementPsm {
-            value: EntityId::new([6, 7, 8], USER_DEFINED_READER_GROUP),
-        };
-        let writer_sn = SequenceNumberSubmessageElementPsm { value: 5 };
-        let parameter_1 = Parameter::new(ParameterId(6), &[10, 11, 12, 13]);
-        let parameter_2 = Parameter::new(ParameterId(7), &[20, 21, 22, 23]);
-        let inline_qos = ParameterListSubmessageElementRead {
-            parameter: vec![parameter_1, parameter_2],
-        };
-        let serialized_payload = SerializedDataSubmessageElementPsm { value: &[][..] };
-
-        let submessage = RtpsSubmessageTypeRead::Data(DataSubmessageRead::new(
-            endianness_flag,
-            inline_qos_flag,
-            data_flag,
-            key_flag,
-            non_standard_payload_flag,
-            reader_id,
-            writer_id,
-            writer_sn,
-            inline_qos,
-            serialized_payload,
-        ));
-        let expected = RtpsMessageRead::new(header, vec![submessage]);
-        #[rustfmt::skip]
-        let result: RtpsMessageRead = from_bytes(&[
-            b'R', b'T', b'P', b'S', // Protocol
-            2, 3, 9, 8, // ProtocolVersion | VendorId
-            3, 3, 3, 3, // GuidPrefix
-            3, 3, 3, 3, // GuidPrefix
-            3, 3, 3, 3, // GuidPrefix
-            0x15, 0b_0000_0011, 40, 0, // Submessage header
-            0, 0, 16, 0, // extraFlags, octetsToInlineQos
-            1, 2, 3, 4, // readerId: value[4]
-            6, 7, 8, 9, // writerId: value[4]
-            0, 0, 0, 0, // writerSN: high
-            5, 0, 0, 0, // writerSN: low
-            6, 0, 4, 0, // inlineQos: parameterId_1, length_1
-            10, 11, 12, 13, // inlineQos: value_1[length_1]
-            7, 0, 4, 0, // inlineQos: parameterId_2, length_2
-            20, 21, 22, 23, // inlineQos: value_2[length_2]
-            1, 0, 0, 0, // inlineQos: Sentinel
-        ]).unwrap();
-        assert_eq!(result, expected);
-    }
-
-    #[test]
-    fn deserialize_rtps_message_unknown_submessage() {
-        let header = RtpsMessageHeader {
-            protocol: ProtocolId::PROTOCOL_RTPS,
-            version: ProtocolVersion { major: 2, minor: 3 },
-            vendor_id: [9, 8],
-            guid_prefix: GuidPrefix([3; 12]),
-        };
-        let endianness_flag = true;
-        let inline_qos_flag = true;
-        let data_flag = false;
-        let key_flag = false;
-        let non_standard_payload_flag = false;
-        let reader_id = EntityIdSubmessageElementPsm {
-            value: EntityId::new([1, 2, 3], USER_DEFINED_READER_NO_KEY),
-        };
-        let writer_id = EntityIdSubmessageElementPsm {
-            value: EntityId::new([6, 7, 8], USER_DEFINED_READER_GROUP),
-        };
-        let writer_sn = SequenceNumberSubmessageElementPsm { value: 5 };
-        let parameter_1 = Parameter::new(ParameterId(6), &[10, 11, 12, 13]);
-        let parameter_2 = Parameter::new(ParameterId(7), &[20, 21, 22, 23]);
-        let inline_qos = ParameterListSubmessageElementRead {
-            parameter: vec![parameter_1, parameter_2],
-        };
-        let serialized_payload = SerializedDataSubmessageElementPsm { value: &[][..] };
-
-        let submessage = RtpsSubmessageTypeRead::Data(DataSubmessageRead::new(
-            endianness_flag,
-            inline_qos_flag,
-            data_flag,
-            key_flag,
-            non_standard_payload_flag,
-            reader_id,
-            writer_id,
-            writer_sn,
-            inline_qos,
-            serialized_payload,
-        ));
-        let expected = RtpsMessageRead::new(header, vec![submessage]);
-        #[rustfmt::skip]
-        let result: RtpsMessageRead = from_bytes(&[
-            b'R', b'T', b'P', b'S', // Protocol
-            2, 3, 9, 8, // ProtocolVersion | VendorId
-            3, 3, 3, 3, // GuidPrefix
-            3, 3, 3, 3, // GuidPrefix
-            3, 3, 3, 3, // GuidPrefix
-            0x99, 0b_0101_0011, 4, 0, // Submessage header
-            9, 9, 9, 9, // Unkown data
-            0x15, 0b_0000_0011, 40, 0, // Submessage header
-            0, 0, 16, 0, // extraFlags, octetsToInlineQos
-            1, 2, 3, 4, // readerId: value[4]
-            6, 7, 8, 9, // writerId: value[4]
-            0, 0, 0, 0, // writerSN: high
-            5, 0, 0, 0, // writerSN: low
-            6, 0, 4, 0, // inlineQos: parameterId_1, length_1
-            10, 11, 12, 13, // inlineQos: value_1[length_1]
-            7, 0, 4, 0, // inlineQos: parameterId_2, length_2
-            20, 21, 22, 23, // inlineQos: value_2[length_2]
-            1, 0, 0, 0, // inlineQos: Sentinel
-        ]).unwrap();
-        assert_eq!(result, expected);
-    }
-}
+use std::io::{BufRead, Error, Write};
+
+use rust_rtps_pim::messages::overall_structure::RtpsSubmessageHeader;
+use rust_rtps_psm::messages::overall_structure::{
+    RtpsMessageRead, RtpsMessageWrite, RtpsSubmessageTypeRead, RtpsSubmessageTypeWrite,
+};
+
+use crate::mapping_traits::{MappingRead, MappingWrite};
+
+use super::submessages::submessage_header::{
+    ACKNACK, DATA, DATA_FRAG, GAP, HEARTBEAT, HEARTBEAT_FRAG, INFO_DST, INFO_REPLY, INFO_SRC,
+    INFO_TS, NACK_FRAG, PAD,
+};
+
+impl MappingWrite for RtpsSubmessageTypeWrite<'_> {
+    fn mapping_write<W: Write>(&self, mut writer: W) -> Result<(), Error> {
+        match self {
+            RtpsSubmessageTypeWrite::AckNack(s) => s.mapping_write(&mut writer)?,
+            RtpsSubmessageTypeWrite::Data(s) => s.mapping_write(&mut writer)?,
+            RtpsSubmessageTypeWrite::DataFrag(s) => s.mapping_write(&mut writer)?,
+            RtpsSubmessageTypeWrite::Gap(s) => s.mapping_write(&mut writer)?,
+            RtpsSubmessageTypeWrite::Heartbeat(s) => s.mapping_write(&mut writer)?,
+            RtpsSubmessageTypeWrite::HeartbeatFrag(s) => s.mapping_write(&mut writer)?,
+            RtpsSubmessageTypeWrite::InfoDestination(s) => s.mapping_write(&mut writer)?,
+            RtpsSubmessageTypeWrite::InfoReply(s) => s.mapping_write(&mut writer)?,
+            RtpsSubmessageTypeWrite::InfoSource(s) => s.mapping_write(&mut writer)?,
+            RtpsSubmessageTypeWrite::InfoTimestamp(s) => s.mapping_write(&mut writer)?,
+            RtpsSubmessageTypeWrite::NackFrag(s) => s.mapping_write(&mut writer)?,
+            RtpsSubmessageTypeWrite::Pad(s) => s.mapping_write(&mut writer)?,
+        };
+        Ok(())
+    }
+}
+
+impl MappingWrite for RtpsMessageWrite<'_> {
+    fn mapping_write<W: Write>(&self, mut writer: W) -> Result<(), Error> {
+        self.header.mapping_write(&mut writer)?;
+        for submessage in &self.submessages {
+            submessage.mapping_write(&mut writer)?;
+        }
+        Ok(())
+    }
+}
+
+impl<'a, 'de: 'a> MappingRead<'de> for RtpsMessageRead<'a> {
+    fn mapping_read(buf: &mut &'de [u8]) -> Result<Self, Error> {
+        let header = MappingRead::mapping_read(buf)?;
+        const MAX_SUBMESSAGES: usize = 2_usize.pow(16);
+        let mut submessages = vec![];
+        for _ in 0..MAX_SUBMESSAGES {
+            if buf.len() < 4 {
+                break;
+            }
+            // Preview byte only (to allow full deserialization of submessage header)
+            let submessage_id = buf[0];
+            let submessage = match submessage_id {
+                ACKNACK => RtpsSubmessageTypeRead::AckNack(MappingRead::mapping_read(buf)?),
+                DATA => RtpsSubmessageTypeRead::Data(MappingRead::mapping_read(buf)?),
+                DATA_FRAG => RtpsSubmessageTypeRead::DataFrag(MappingRead::mapping_read(buf)?),
+                GAP => RtpsSubmessageTypeRead::Gap(MappingRead::mapping_read(buf)?),
+                HEARTBEAT => RtpsSubmessageTypeRead::Heartbeat(MappingRead::mapping_read(buf)?),
+                HEARTBEAT_FRAG => {
+                    RtpsSubmessageTypeRead::HeartbeatFrag(MappingRead::mapping_read(buf)?)
+                }
+                INFO_DST => {
+                    RtpsSubmessageTypeRead::InfoDestination(MappingRead::mapping_read(buf)?)
+                }
+                INFO_REPLY => RtpsSubmessageTypeRead::InfoReply(MappingRead::mapping_read(buf)?),
+                INFO_SRC => RtpsSubmessageTypeRead::InfoSource(MappingRead::mapping_read(buf)?),
+                INFO_TS => RtpsSubmessageTypeRead::InfoTimestamp(MappingRead::mapping_read(buf)?),
+                NACK_FRAG => RtpsSubmessageTypeRead::NackFrag(MappingRead::mapping_read(buf)?),
+                PAD => RtpsSubmessageTypeRead::Pad(MappingRead::mapping_read(buf)?),
+                _ => {
+                    let submessage_header: RtpsSubmessageHeader = MappingRead::mapping_read(buf)?;
+                    buf.consume(submessage_header.submessage_length as usize);
+                    continue;
+                }
+            };
+            submessages.push(submessage);
+        }
+        Ok(Self::new(header, submessages))
+    }
+}
+
+#[cfg(test)]
+mod tests {
+
+    use super::*;
+    use crate::mapping_traits::{from_bytes, to_bytes};
+    use rust_rtps_pim::messages::overall_structure::RtpsMessageHeader;
+    use rust_rtps_pim::messages::submessage_elements::EntityIdSubmessageElementConstructor;
+
+    use rust_rtps_pim::messages::submessage_elements::SequenceNumberSubmessageElementConstructor;
+    use rust_rtps_pim::messages::submessages::DataSubmessageConstructor;
+    use rust_rtps_pim::messages::types::ParameterId;
+    use rust_rtps_pim::messages::types::ProtocolId;
+    use rust_rtps_pim::structure::types::{
+        EntityId, GuidPrefix, ProtocolVersion, USER_DEFINED_READER_GROUP,
+        USER_DEFINED_READER_NO_KEY,
+    };
+    use rust_rtps_psm::messages::submessage_elements::Parameter;
+    use rust_rtps_psm::messages::submessage_elements::{
+        EntityIdSubmessageElementPsm, ParameterListSubmessageElementRead,
+        SequenceNumberSubmessageElementPsm, SerializedDataSubmessageElementPsm,
+    };
+    use rust_rtps_psm::messages::submessages::{DataSubmessageRead, DataSubmessageWrite};
+
+    #[test]
+    fn serialize_rtps_message_no_submessage() {
+        let header = RtpsMessageHeader {
+            protocol: ProtocolId::PROTOCOL_RTPS,
+            version: ProtocolVersion { major: 2, minor: 3 },
+            vendor_id: [9, 8],
+            guid_prefix: GuidPrefix([3; 12]),
+        };
+        let value = RtpsMessageWrite::new(header, Vec::new());
+        #[rustfmt::skip]
+        assert_eq!(to_bytes(&value).unwrap(), vec![
+            b'R', b'T', b'P', b'S', // Protocol
+            2, 3, 9, 8, // ProtocolVersion | VendorId
+            3, 3, 3, 3, // GuidPrefix
+            3, 3, 3, 3, // GuidPrefix
+            3, 3, 3, 3, // GuidPrefix
+        ]);
+    }
+
+    #[test]
+    fn serialize_rtps_message() {
+        let header = RtpsMessageHeader {
+            protocol: ProtocolId::PROTOCOL_RTPS,
+            version: ProtocolVersion { major: 2, minor: 3 },
+            vendor_id: [9, 8],
+            guid_prefix: GuidPrefix([3; 12]),
+        };
+        let endianness_flag = true;
+        let inline_qos_flag = true;
+        let data_flag = false;
+        let key_flag = false;
+        let non_standard_payload_flag = false;
+        let reader_id = EntityIdSubmessageElementPsm::new(&EntityId::new(
+            [1, 2, 3],
+            USER_DEFINED_READER_NO_KEY,
+        ));
+        let writer_id =
+            EntityIdSubmessageElementPsm::new(&EntityId::new([6, 7, 8], USER_DEFINED_READER_GROUP));
+        let writer_sn = SequenceNumberSubmessageElementPsm::new(&5);
+        let parameter_1 = Parameter::new(ParameterId(6), &[10, 11, 12, 13]);
+        let parameter_2 = Parameter::new(ParameterId(7), &[20, 21, 22, 23]);
+        let parameter_list = &vec![parameter_1, parameter_2];
+        let inline_qos = parameter_list;
+        let serialized_payload = &[][..];
+
+        let submessage = RtpsSubmessageTypeWrite::Data(DataSubmessageWrite::new(
+            endianness_flag,
+            inline_qos_flag,
+            data_flag,
+            key_flag,
+            non_standard_payload_flag,
+            reader_id,
+            writer_id,
+            writer_sn,
+            inline_qos,
+            serialized_payload,
+        ));
+        let value = RtpsMessageWrite::new(header, vec![submessage]);
+        #[rustfmt::skip]
+        assert_eq!(to_bytes(&value).unwrap(), vec![
+            b'R', b'T', b'P', b'S', // Protocol
+            2, 3, 9, 8, // ProtocolVersion | VendorId
+            3, 3, 3, 3, // GuidPrefix
+            3, 3, 3, 3, // GuidPrefix
+            3, 3, 3, 3, // GuidPrefix
+            0x15, 0b_0000_0011, 40, 0, // Submessage header
+            0, 0, 16, 0, // extraFlags, octetsToInlineQos
+            1, 2, 3, 4, // readerId: value[4]
+            6, 7, 8, 9, // writerId: value[4]
+            0, 0, 0, 0, // writerSN: high
+            5, 0, 0, 0, // writerSN: low
+            6, 0, 4, 0, // inlineQos: parameterId_1, length_1
+            10, 11, 12, 13, // inlineQos: value_1[length_1]
+            7, 0, 4, 0, // inlineQos: parameterId_2, length_2
+            20, 21, 22, 23, // inlineQos: value_2[length_2]
+            1, 0, 0, 0, // inlineQos: Sentinel
+        ]);
+    }
+
+    #[test]
+    fn deserialize_rtps_message_no_submessage() {
+        let header = RtpsMessageHeader {
+            protocol: ProtocolId::PROTOCOL_RTPS,
+            version: ProtocolVersion { major: 2, minor: 3 },
+            vendor_id: [9, 8],
+            guid_prefix: GuidPrefix([3; 12]),
+        };
+
+        let expected = RtpsMessageRead::new(header, Vec::new());
+        #[rustfmt::skip]
+        let result: RtpsMessageRead = from_bytes(&[
+            b'R', b'T', b'P', b'S', // Protocol
+            2, 3, 9, 8, // ProtocolVersion | VendorId
+            3, 3, 3, 3, // GuidPrefix
+            3, 3, 3, 3, // GuidPrefix
+            3, 3, 3, 3, // GuidPrefix
+        ]).unwrap();
+        assert_eq!(result, expected);
+    }
+
+    #[test]
+    fn deserialize_rtps_message() {
+        let header = RtpsMessageHeader {
+            protocol: ProtocolId::PROTOCOL_RTPS,
+            version: ProtocolVersion { major: 2, minor: 3 },
+            vendor_id: [9, 8],
+            guid_prefix: GuidPrefix([3; 12]),
+        };
+        let endianness_flag = true;
+        let inline_qos_flag = true;
+        let data_flag = false;
+        let key_flag = false;
+        let non_standard_payload_flag = false;
+        let reader_id = EntityIdSubmessageElementPsm {
+            value: EntityId::new([1, 2, 3], USER_DEFINED_READER_NO_KEY),
+        };
+        let writer_id = EntityIdSubmessageElementPsm {
+            value: EntityId::new([6, 7, 8], USER_DEFINED_READER_GROUP),
+        };
+        let writer_sn = SequenceNumberSubmessageElementPsm { value: 5 };
+        let parameter_1 = Parameter::new(ParameterId(6), &[10, 11, 12, 13]);
+        let parameter_2 = Parameter::new(ParameterId(7), &[20, 21, 22, 23]);
+        let inline_qos = ParameterListSubmessageElementRead {
+            parameter: vec![parameter_1, parameter_2],
+        };
+        let serialized_payload = SerializedDataSubmessageElementPsm { value: &[][..] };
+
+        let submessage = RtpsSubmessageTypeRead::Data(DataSubmessageRead::new(
+            endianness_flag,
+            inline_qos_flag,
+            data_flag,
+            key_flag,
+            non_standard_payload_flag,
+            reader_id,
+            writer_id,
+            writer_sn,
+            inline_qos,
+            serialized_payload,
+        ));
+        let expected = RtpsMessageRead::new(header, vec![submessage]);
+        #[rustfmt::skip]
+        let result: RtpsMessageRead = from_bytes(&[
+            b'R', b'T', b'P', b'S', // Protocol
+            2, 3, 9, 8, // ProtocolVersion | VendorId
+            3, 3, 3, 3, // GuidPrefix
+            3, 3, 3, 3, // GuidPrefix
+            3, 3, 3, 3, // GuidPrefix
+            0x15, 0b_0000_0011, 40, 0, // Submessage header
+            0, 0, 16, 0, // extraFlags, octetsToInlineQos
+            1, 2, 3, 4, // readerId: value[4]
+            6, 7, 8, 9, // writerId: value[4]
+            0, 0, 0, 0, // writerSN: high
+            5, 0, 0, 0, // writerSN: low
+            6, 0, 4, 0, // inlineQos: parameterId_1, length_1
+            10, 11, 12, 13, // inlineQos: value_1[length_1]
+            7, 0, 4, 0, // inlineQos: parameterId_2, length_2
+            20, 21, 22, 23, // inlineQos: value_2[length_2]
+            1, 0, 0, 0, // inlineQos: Sentinel
+        ]).unwrap();
+        assert_eq!(result, expected);
+    }
+
+    #[test]
+    fn deserialize_rtps_message_unknown_submessage() {
+        let header = RtpsMessageHeader {
+            protocol: ProtocolId::PROTOCOL_RTPS,
+            version: ProtocolVersion { major: 2, minor: 3 },
+            vendor_id: [9, 8],
+            guid_prefix: GuidPrefix([3; 12]),
+        };
+        let endianness_flag = true;
+        let inline_qos_flag = true;
+        let data_flag = false;
+        let key_flag = false;
+        let non_standard_payload_flag = false;
+        let reader_id = EntityIdSubmessageElementPsm {
+            value: EntityId::new([1, 2, 3], USER_DEFINED_READER_NO_KEY),
+        };
+        let writer_id = EntityIdSubmessageElementPsm {
+            value: EntityId::new([6, 7, 8], USER_DEFINED_READER_GROUP),
+        };
+        let writer_sn = SequenceNumberSubmessageElementPsm { value: 5 };
+        let parameter_1 = Parameter::new(ParameterId(6), &[10, 11, 12, 13]);
+        let parameter_2 = Parameter::new(ParameterId(7), &[20, 21, 22, 23]);
+        let inline_qos = ParameterListSubmessageElementRead {
+            parameter: vec![parameter_1, parameter_2],
+        };
+        let serialized_payload = SerializedDataSubmessageElementPsm { value: &[][..] };
+
+        let submessage = RtpsSubmessageTypeRead::Data(DataSubmessageRead::new(
+            endianness_flag,
+            inline_qos_flag,
+            data_flag,
+            key_flag,
+            non_standard_payload_flag,
+            reader_id,
+            writer_id,
+            writer_sn,
+            inline_qos,
+            serialized_payload,
+        ));
+        let expected = RtpsMessageRead::new(header, vec![submessage]);
+        #[rustfmt::skip]
+        let result: RtpsMessageRead = from_bytes(&[
+            b'R', b'T', b'P', b'S', // Protocol
+            2, 3, 9, 8, // ProtocolVersion | VendorId
+            3, 3, 3, 3, // GuidPrefix
+            3, 3, 3, 3, // GuidPrefix
+            3, 3, 3, 3, // GuidPrefix
+            0x99, 0b_0101_0011, 4, 0, // Submessage header
+            9, 9, 9, 9, // Unkown data
+            0x15, 0b_0000_0011, 40, 0, // Submessage header
+            0, 0, 16, 0, // extraFlags, octetsToInlineQos
+            1, 2, 3, 4, // readerId: value[4]
+            6, 7, 8, 9, // writerId: value[4]
+            0, 0, 0, 0, // writerSN: high
+            5, 0, 0, 0, // writerSN: low
+            6, 0, 4, 0, // inlineQos: parameterId_1, length_1
+            10, 11, 12, 13, // inlineQos: value_1[length_1]
+            7, 0, 4, 0, // inlineQos: parameterId_2, length_2
+            20, 21, 22, 23, // inlineQos: value_2[length_2]
+            1, 0, 0, 0, // inlineQos: Sentinel
+        ]).unwrap();
+        assert_eq!(result, expected);
+    }
+}