--- conflicted
+++ resolved
@@ -1,401 +1,397 @@
-use crate::{
-    messages::{
-        submessage_elements::{
-            EntityIdSubmessageElementAttributes, Parameter,
-            ParameterListSubmessageElementAttributes, SequenceNumberSubmessageElementAttributes,
-            SerializedDataSubmessageElementAttributes,
-        },
-        submessages::DataSubmessageAttributes,
-    },
-    structure::{
-        cache_change::{RtpsCacheChangeAttributes, RtpsCacheChangeConstructor},
-        history_cache::RtpsHistoryCacheOperations,
-        types::{ChangeKind, Guid, GuidPrefix},
-    },
-};
-
-use super::reader::{
-    stateful_reader::RtpsStatefulReaderOperations,
-    writer_proxy::{RtpsWriterProxyAttributes, RtpsWriterProxyOperations},
-};
-
-pub enum StatefulReaderBehavior<'a, W, H> {
-    BestEffort(BestEffortStatefulReaderBehavior),
-    Reliable(ReliableStatefulReaderBehavior<'a, W, H>),
-}
-
-pub struct BestEffortStatefulReaderBehavior;
-
-impl BestEffortStatefulReaderBehavior {
-    pub fn receive_data<L, P>(
-        stateful_reader: &impl RtpsStatefulReaderOperations<
-            WriterProxyType = impl RtpsWriterProxyOperations,
-        >,
-        source_guid_prefix: GuidPrefix,
-        data: &impl DataSubmessageAttributes<
-            EntityIdSubmessageElementType = impl EntityIdSubmessageElementAttributes,
-            SequenceNumberSubmessageElementType = impl SequenceNumberSubmessageElementAttributes,
-            SerializedDataSubmessageElementType = impl SerializedDataSubmessageElementAttributes,
-            ParameterListSubmessageElementType = impl ParameterListSubmessageElementAttributes,
-        >,
-    ) {
-        let writer_guid = Guid::new(source_guid_prefix, data.writer_id().value()); // writer_guid := {Receiver.SourceGuidPrefix, DATA.writerId};
-        if let Some(writer_proxy) = stateful_reader.matched_writer_lookup(writer_guid) {
-            let _expected_seq_nem = writer_proxy.available_changes_max(); // expected_seq_num := writer_proxy.available_changes_max() + 1;
-        }
-    }
-}
-
-pub struct ReliableStatefulReaderBehavior<'a, W, H> {
-    pub writer_proxy: &'a mut W,
-    pub reader_cache: &'a mut H,
-}
-
-impl<'a, W, H> ReliableStatefulReaderBehavior<'a, W, H> {
-    pub fn receive_data(
-        &mut self,
-        source_guid_prefix: GuidPrefix,
-        data: &impl DataSubmessageAttributes<
-            EntityIdSubmessageElementType = impl EntityIdSubmessageElementAttributes,
-            SequenceNumberSubmessageElementType = impl SequenceNumberSubmessageElementAttributes,
-            SerializedDataSubmessageElementType = impl SerializedDataSubmessageElementAttributes,
-            ParameterListSubmessageElementType = impl ParameterListSubmessageElementAttributes,
-        >,
-    ) where
-        W: RtpsWriterProxyAttributes + RtpsWriterProxyOperations,
-        H: RtpsHistoryCacheOperations,
-        for<'b> H::CacheChangeType: RtpsCacheChangeConstructor<'b, DataType = &'b [u8], ParameterListType = &'b [Parameter<'b>]>
-            + RtpsCacheChangeAttributes<'b>,
-    {
-        let writer_guid = Guid::new(source_guid_prefix, data.writer_id().value());
-        if writer_guid == self.writer_proxy.remote_writer_guid() {
-            let kind = match (data.data_flag(), data.key_flag()) {
-                (true, false) => ChangeKind::Alive,
-                (false, true) => ChangeKind::NotAliveDisposed,
-                _ => todo!(),
-            };
-            let instance_handle = 0;
-            let sequence_number = data.writer_sn().value();
-            let data_value = data.serialized_payload().value();
-            let inline_qos = data.inline_qos().parameter();
-            let a_change = H::CacheChangeType::new(
-                kind,
-                writer_guid,
-                instance_handle,
-                sequence_number,
-                data_value,
-                inline_qos,
-            );
-            self.writer_proxy
-                .received_change_set(a_change.sequence_number());
-            self.reader_cache.add_change(a_change);
-        }
-    }
-
-    pub fn send_ack_nack(&mut self) {
-        todo!("ReliableStatefulReaderBehavior send AckNack");
-    }
-
-    pub fn receive_heartbeat(&mut self) {
-        todo!("ReliableStatefulReaderBehavior send AckNack");
-    }
-
-    pub fn receive_gap(&mut self) {
-        todo!("ReliableStatefulReaderBehavior receive Gap");
-    }
-}
-
-#[cfg(test)]
-mod tests {
-    use crate::{
-        messages::{submessage_elements::Parameter, types::SubmessageFlag},
-        structure::types::{EntityId, InstanceHandle, SequenceNumber},
-    };
-
-    use super::*;
-
-    #[test]
-    fn reliable_stateful_reader_receive_data() {
-        struct MockWriterProxy(Guid);
-
-        impl RtpsWriterProxyAttributes for MockWriterProxy {
-            fn remote_writer_guid(&self) -> Guid {
-                self.0
-            }
-
-            fn unicast_locator_list(&self) -> &[crate::structure::types::Locator] {
-                todo!()
-            }
-
-            fn multicast_locator_list(&self) -> &[crate::structure::types::Locator] {
-                todo!()
-            }
-
-            fn data_max_size_serialized(&self) -> Option<i32> {
-                todo!()
-            }
-
-            fn remote_group_entity_id(&self) -> EntityId {
-                todo!()
-            }
-        }
-
-        impl RtpsWriterProxyOperations for MockWriterProxy {
-            type SequenceNumberListType = ();
-
-            fn available_changes_max(&self) -> SequenceNumber {
-                todo!()
-            }
-
-            fn irrelevant_change_set(&mut self, _a_seq_num: SequenceNumber) {
-                todo!()
-            }
-
-            fn lost_changes_update(&mut self, _first_available_seq_num: SequenceNumber) {
-                todo!()
-            }
-
-            fn missing_changes(&self) -> Self::SequenceNumberListType {
-                todo!()
-            }
-
-            fn missing_changes_update(&mut self, _last_available_seq_num: SequenceNumber) {
-                todo!()
-            }
-
-            fn received_change_set(&mut self, a_seq_num: SequenceNumber) {
-                assert_eq!(a_seq_num, 1)
-            }
-        }
-
-        struct MockCacheChange {
-            sequence_number: SequenceNumber,
-        }
-
-        impl<'a> RtpsCacheChangeConstructor<'a> for MockCacheChange {
-            type DataType = &'a [u8];
-            type ParameterListType = &'a [Parameter<'a>];
-
-            fn new(
-                _kind: ChangeKind,
-                _writer_guid: Guid,
-                _instance_handle: InstanceHandle,
-                sequence_number: SequenceNumber,
-                _data_value: Self::DataType,
-                _inline_qos: Self::ParameterListType,
-            ) -> Self {
-                Self {
-                    sequence_number,
-                }
-            }
-        }
-
-        impl<'a> RtpsCacheChangeAttributes<'a> for MockCacheChange {
-            type DataType = ();
-            type ParameterListType = [Parameter<'a>];
-
-            fn kind(&self) -> ChangeKind {
-                todo!()
-            }
-
-            fn writer_guid(&self) -> Guid {
-                todo!()
-            }
-
-            fn instance_handle(&self) -> InstanceHandle {
-                todo!()
-            }
-
-            fn sequence_number(&self) -> SequenceNumber {
-                self.sequence_number
-            }
-
-            fn data_value(&self) -> &Self::DataType {
-                todo!()
-            }
-
-            fn inline_qos(&self) -> &Self::ParameterListType {
-                todo!()
-            }
-        }
-
-        struct MockReaderCache {
-            add_change_called: bool,
-        }
-
-        impl RtpsHistoryCacheOperations for MockReaderCache {
-            type CacheChangeType = MockCacheChange;
-
-            fn add_change(&mut self, _change: Self::CacheChangeType) {
-                self.add_change_called = true;
-            }
-
-<<<<<<< HEAD
-            fn remove_change<F>(&mut self, _f: F)
-            where
-                F: FnMut(&Self::CacheChangeType) -> bool,
-            {
-=======
-            fn remove_change(&mut self, _seq_num: SequenceNumber) {
->>>>>>> 23585b2f
-                todo!()
-            }
-
-            fn get_seq_num_min(&self) -> Option<SequenceNumber> {
-                todo!()
-            }
-
-            fn get_seq_num_max(&self) -> Option<SequenceNumber> {
-                todo!()
-            }
-        }
-
-        struct MockEntityId {
-            value: EntityId,
-        }
-
-        impl EntityIdSubmessageElementAttributes for MockEntityId {
-            fn value(&self) -> EntityId {
-                self.value
-            }
-        }
-
-        struct MockSequenceNumber {
-            value: SequenceNumber,
-        }
-
-        impl SequenceNumberSubmessageElementAttributes for MockSequenceNumber {
-            fn value(&self) -> SequenceNumber {
-                self.value
-            }
-        }
-
-        struct MockParameterList;
-
-        impl ParameterListSubmessageElementAttributes for MockParameterList {
-            fn parameter(&self) -> &[Parameter<'_>] {
-                &[]
-            }
-        }
-
-        struct MockSerializedData;
-
-        impl SerializedDataSubmessageElementAttributes for MockSerializedData {
-            fn value(&self) -> &[u8] {
-                &[]
-            }
-        }
-
-        struct MockDataSubmessage {
-            data_flag: SubmessageFlag,
-            key_flag: SubmessageFlag,
-            writer_id: MockEntityId,
-            writer_sn: MockSequenceNumber,
-            inline_qos: MockParameterList,
-            serialized_payload: MockSerializedData,
-        }
-
-        impl DataSubmessageAttributes for MockDataSubmessage {
-            type EntityIdSubmessageElementType = MockEntityId;
-            type SequenceNumberSubmessageElementType = MockSequenceNumber;
-            type ParameterListSubmessageElementType = MockParameterList;
-            type SerializedDataSubmessageElementType = MockSerializedData;
-
-            fn endianness_flag(&self) -> SubmessageFlag {
-                todo!()
-            }
-
-            fn inline_qos_flag(&self) -> SubmessageFlag {
-                todo!()
-            }
-
-            fn data_flag(&self) -> SubmessageFlag {
-                self.data_flag
-            }
-
-            fn key_flag(&self) -> SubmessageFlag {
-                self.key_flag
-            }
-
-            fn non_standard_payload_flag(&self) -> SubmessageFlag {
-                todo!()
-            }
-
-            fn reader_id(&self) -> &Self::EntityIdSubmessageElementType {
-                todo!()
-            }
-
-            fn writer_id(&self) -> &Self::EntityIdSubmessageElementType {
-                &self.writer_id
-            }
-
-            fn writer_sn(&self) -> &Self::SequenceNumberSubmessageElementType {
-                &self.writer_sn
-            }
-
-            fn inline_qos(&self) -> &Self::ParameterListSubmessageElementType {
-                &self.inline_qos
-            }
-
-            fn serialized_payload(&self) -> &Self::SerializedDataSubmessageElementType {
-                &self.serialized_payload
-            }
-        }
-
-        let mut mock_reader_cache = MockReaderCache {
-            add_change_called: false,
-        };
-
-        let mut reliable_stateful_reader = ReliableStatefulReaderBehavior {
-            writer_proxy: &mut MockWriterProxy(Guid::new(
-                GuidPrefix([1; 12]),
-                EntityId {
-                    entity_key: [1; 3],
-                    entity_kind: 2,
-                },
-            )),
-            reader_cache: &mut mock_reader_cache,
-        };
-        let source_guid_prefix = GuidPrefix([1; 12]);
-        // let data = DataSubmessage {
-        //     endianness_flag: false,
-        //     inline_qos_flag: true,
-        //     data_flag: true,
-        //     key_flag: false,
-        //     non_standard_payload_flag: false,
-        //     reader_id: EntityIdSubmessageElement {
-        //         value: EntityId {
-        //             entity_key: [1; 3],
-        //             entity_kind: 1,
-        //         },
-        //     },
-        //     writer_id: EntityIdSubmessageElement {
-        //         value: EntityId {
-        //             entity_key: [1; 3],
-        //             entity_kind: 2,
-        //         },
-        //     },
-        //     writer_sn: SequenceNumberSubmessageElement { value: 1 },
-        //     inline_qos: ParameterListSubmessageElement { parameter: () },
-        //     serialized_payload: SerializedDataSubmessageElement { value: () },
-        // };
-        reliable_stateful_reader.receive_data(
-            source_guid_prefix,
-            &MockDataSubmessage {
-                data_flag: true,
-                key_flag: false,
-                writer_id: MockEntityId {
-                    value: EntityId {
-                        entity_key: [1; 3],
-                        entity_kind: 2,
-                    },
-                },
-                writer_sn: MockSequenceNumber { value: 1 },
-                inline_qos: MockParameterList,
-                serialized_payload: MockSerializedData,
-            },
-        );
-
-        assert_eq!(mock_reader_cache.add_change_called, true);
-    }
-}
+use crate::{
+    messages::{
+        submessage_elements::{
+            EntityIdSubmessageElementAttributes, Parameter,
+            ParameterListSubmessageElementAttributes, SequenceNumberSubmessageElementAttributes,
+            SerializedDataSubmessageElementAttributes,
+        },
+        submessages::DataSubmessageAttributes,
+    },
+    structure::{
+        cache_change::{RtpsCacheChangeAttributes, RtpsCacheChangeConstructor},
+        history_cache::RtpsHistoryCacheOperations,
+        types::{ChangeKind, Guid, GuidPrefix},
+    },
+};
+
+use super::reader::{
+    stateful_reader::RtpsStatefulReaderOperations,
+    writer_proxy::{RtpsWriterProxyAttributes, RtpsWriterProxyOperations},
+};
+
+pub enum StatefulReaderBehavior<'a, W, H> {
+    BestEffort(BestEffortStatefulReaderBehavior),
+    Reliable(ReliableStatefulReaderBehavior<'a, W, H>),
+}
+
+pub struct BestEffortStatefulReaderBehavior;
+
+impl BestEffortStatefulReaderBehavior {
+    pub fn receive_data<L, P>(
+        stateful_reader: &impl RtpsStatefulReaderOperations<
+            WriterProxyType = impl RtpsWriterProxyOperations,
+        >,
+        source_guid_prefix: GuidPrefix,
+        data: &impl DataSubmessageAttributes<
+            EntityIdSubmessageElementType = impl EntityIdSubmessageElementAttributes,
+            SequenceNumberSubmessageElementType = impl SequenceNumberSubmessageElementAttributes,
+            SerializedDataSubmessageElementType = impl SerializedDataSubmessageElementAttributes,
+            ParameterListSubmessageElementType = impl ParameterListSubmessageElementAttributes,
+        >,
+    ) {
+        let writer_guid = Guid::new(source_guid_prefix, data.writer_id().value()); // writer_guid := {Receiver.SourceGuidPrefix, DATA.writerId};
+        if let Some(writer_proxy) = stateful_reader.matched_writer_lookup(writer_guid) {
+            let _expected_seq_nem = writer_proxy.available_changes_max(); // expected_seq_num := writer_proxy.available_changes_max() + 1;
+        }
+    }
+}
+
+pub struct ReliableStatefulReaderBehavior<'a, W, H> {
+    pub writer_proxy: &'a mut W,
+    pub reader_cache: &'a mut H,
+}
+
+impl<'a, W, H> ReliableStatefulReaderBehavior<'a, W, H> {
+    pub fn receive_data(
+        &mut self,
+        source_guid_prefix: GuidPrefix,
+        data: &impl DataSubmessageAttributes<
+            EntityIdSubmessageElementType = impl EntityIdSubmessageElementAttributes,
+            SequenceNumberSubmessageElementType = impl SequenceNumberSubmessageElementAttributes,
+            SerializedDataSubmessageElementType = impl SerializedDataSubmessageElementAttributes,
+            ParameterListSubmessageElementType = impl ParameterListSubmessageElementAttributes,
+        >,
+    ) where
+        W: RtpsWriterProxyAttributes + RtpsWriterProxyOperations,
+        H: RtpsHistoryCacheOperations,
+        for<'b> H::CacheChangeType: RtpsCacheChangeConstructor<'b, DataType = &'b [u8], ParameterListType = &'b [Parameter<'b>]>
+            + RtpsCacheChangeAttributes<'b>,
+    {
+        let writer_guid = Guid::new(source_guid_prefix, data.writer_id().value());
+        if writer_guid == self.writer_proxy.remote_writer_guid() {
+            let kind = match (data.data_flag(), data.key_flag()) {
+                (true, false) => ChangeKind::Alive,
+                (false, true) => ChangeKind::NotAliveDisposed,
+                _ => todo!(),
+            };
+            let instance_handle = 0;
+            let sequence_number = data.writer_sn().value();
+            let data_value = data.serialized_payload().value();
+            let inline_qos = data.inline_qos().parameter();
+            let a_change = H::CacheChangeType::new(
+                kind,
+                writer_guid,
+                instance_handle,
+                sequence_number,
+                data_value,
+                inline_qos,
+            );
+            self.writer_proxy
+                .received_change_set(a_change.sequence_number());
+            self.reader_cache.add_change(a_change);
+        }
+    }
+
+    pub fn send_ack_nack(&mut self) {
+        todo!("ReliableStatefulReaderBehavior send AckNack");
+    }
+
+    pub fn receive_heartbeat(&mut self) {
+        todo!("ReliableStatefulReaderBehavior send AckNack");
+    }
+
+    pub fn receive_gap(&mut self) {
+        todo!("ReliableStatefulReaderBehavior receive Gap");
+    }
+}
+
+#[cfg(test)]
+mod tests {
+    use crate::{
+        messages::{submessage_elements::Parameter, types::SubmessageFlag},
+        structure::types::{EntityId, InstanceHandle, SequenceNumber},
+    };
+
+    use super::*;
+
+    #[test]
+    fn reliable_stateful_reader_receive_data() {
+        struct MockWriterProxy(Guid);
+
+        impl RtpsWriterProxyAttributes for MockWriterProxy {
+            fn remote_writer_guid(&self) -> Guid {
+                self.0
+            }
+
+            fn unicast_locator_list(&self) -> &[crate::structure::types::Locator] {
+                todo!()
+            }
+
+            fn multicast_locator_list(&self) -> &[crate::structure::types::Locator] {
+                todo!()
+            }
+
+            fn data_max_size_serialized(&self) -> Option<i32> {
+                todo!()
+            }
+
+            fn remote_group_entity_id(&self) -> EntityId {
+                todo!()
+            }
+        }
+
+        impl RtpsWriterProxyOperations for MockWriterProxy {
+            type SequenceNumberListType = ();
+
+            fn available_changes_max(&self) -> SequenceNumber {
+                todo!()
+            }
+
+            fn irrelevant_change_set(&mut self, _a_seq_num: SequenceNumber) {
+                todo!()
+            }
+
+            fn lost_changes_update(&mut self, _first_available_seq_num: SequenceNumber) {
+                todo!()
+            }
+
+            fn missing_changes(&self) -> Self::SequenceNumberListType {
+                todo!()
+            }
+
+            fn missing_changes_update(&mut self, _last_available_seq_num: SequenceNumber) {
+                todo!()
+            }
+
+            fn received_change_set(&mut self, a_seq_num: SequenceNumber) {
+                assert_eq!(a_seq_num, 1)
+            }
+        }
+
+        struct MockCacheChange {
+            sequence_number: SequenceNumber,
+        }
+
+        impl<'a> RtpsCacheChangeConstructor<'a> for MockCacheChange {
+            type DataType = &'a [u8];
+            type ParameterListType = &'a [Parameter<'a>];
+
+            fn new(
+                _kind: ChangeKind,
+                _writer_guid: Guid,
+                _instance_handle: InstanceHandle,
+                sequence_number: SequenceNumber,
+                _data_value: Self::DataType,
+                _inline_qos: Self::ParameterListType,
+            ) -> Self {
+                Self {
+                    sequence_number,
+                }
+            }
+        }
+
+        impl<'a> RtpsCacheChangeAttributes<'a> for MockCacheChange {
+            type DataType = ();
+            type ParameterListType = [Parameter<'a>];
+
+            fn kind(&self) -> ChangeKind {
+                todo!()
+            }
+
+            fn writer_guid(&self) -> Guid {
+                todo!()
+            }
+
+            fn instance_handle(&self) -> InstanceHandle {
+                todo!()
+            }
+
+            fn sequence_number(&self) -> SequenceNumber {
+                self.sequence_number
+            }
+
+            fn data_value(&self) -> &Self::DataType {
+                todo!()
+            }
+
+            fn inline_qos(&self) -> &Self::ParameterListType {
+                todo!()
+            }
+        }
+
+        struct MockReaderCache {
+            add_change_called: bool,
+        }
+
+        impl RtpsHistoryCacheOperations for MockReaderCache {
+            type CacheChangeType = MockCacheChange;
+
+            fn add_change(&mut self, _change: Self::CacheChangeType) {
+                self.add_change_called = true;
+            }
+
+            fn remove_change<F>(&mut self, _f: F)
+            where
+                F: FnMut(&Self::CacheChangeType) -> bool,
+            {
+                todo!()
+            }
+
+            fn get_seq_num_min(&self) -> Option<SequenceNumber> {
+                todo!()
+            }
+
+            fn get_seq_num_max(&self) -> Option<SequenceNumber> {
+                todo!()
+            }
+        }
+
+        struct MockEntityId {
+            value: EntityId,
+        }
+
+        impl EntityIdSubmessageElementAttributes for MockEntityId {
+            fn value(&self) -> EntityId {
+                self.value
+            }
+        }
+
+        struct MockSequenceNumber {
+            value: SequenceNumber,
+        }
+
+        impl SequenceNumberSubmessageElementAttributes for MockSequenceNumber {
+            fn value(&self) -> SequenceNumber {
+                self.value
+            }
+        }
+
+        struct MockParameterList;
+
+        impl ParameterListSubmessageElementAttributes for MockParameterList {
+            fn parameter(&self) -> &[Parameter<'_>] {
+                &[]
+            }
+        }
+
+        struct MockSerializedData;
+
+        impl SerializedDataSubmessageElementAttributes for MockSerializedData {
+            fn value(&self) -> &[u8] {
+                &[]
+            }
+        }
+
+        struct MockDataSubmessage {
+            data_flag: SubmessageFlag,
+            key_flag: SubmessageFlag,
+            writer_id: MockEntityId,
+            writer_sn: MockSequenceNumber,
+            inline_qos: MockParameterList,
+            serialized_payload: MockSerializedData,
+        }
+
+        impl DataSubmessageAttributes for MockDataSubmessage {
+            type EntityIdSubmessageElementType = MockEntityId;
+            type SequenceNumberSubmessageElementType = MockSequenceNumber;
+            type ParameterListSubmessageElementType = MockParameterList;
+            type SerializedDataSubmessageElementType = MockSerializedData;
+
+            fn endianness_flag(&self) -> SubmessageFlag {
+                todo!()
+            }
+
+            fn inline_qos_flag(&self) -> SubmessageFlag {
+                todo!()
+            }
+
+            fn data_flag(&self) -> SubmessageFlag {
+                self.data_flag
+            }
+
+            fn key_flag(&self) -> SubmessageFlag {
+                self.key_flag
+            }
+
+            fn non_standard_payload_flag(&self) -> SubmessageFlag {
+                todo!()
+            }
+
+            fn reader_id(&self) -> &Self::EntityIdSubmessageElementType {
+                todo!()
+            }
+
+            fn writer_id(&self) -> &Self::EntityIdSubmessageElementType {
+                &self.writer_id
+            }
+
+            fn writer_sn(&self) -> &Self::SequenceNumberSubmessageElementType {
+                &self.writer_sn
+            }
+
+            fn inline_qos(&self) -> &Self::ParameterListSubmessageElementType {
+                &self.inline_qos
+            }
+
+            fn serialized_payload(&self) -> &Self::SerializedDataSubmessageElementType {
+                &self.serialized_payload
+            }
+        }
+
+        let mut mock_reader_cache = MockReaderCache {
+            add_change_called: false,
+        };
+
+        let mut reliable_stateful_reader = ReliableStatefulReaderBehavior {
+            writer_proxy: &mut MockWriterProxy(Guid::new(
+                GuidPrefix([1; 12]),
+                EntityId {
+                    entity_key: [1; 3],
+                    entity_kind: 2,
+                },
+            )),
+            reader_cache: &mut mock_reader_cache,
+        };
+        let source_guid_prefix = GuidPrefix([1; 12]);
+        // let data = DataSubmessage {
+        //     endianness_flag: false,
+        //     inline_qos_flag: true,
+        //     data_flag: true,
+        //     key_flag: false,
+        //     non_standard_payload_flag: false,
+        //     reader_id: EntityIdSubmessageElement {
+        //         value: EntityId {
+        //             entity_key: [1; 3],
+        //             entity_kind: 1,
+        //         },
+        //     },
+        //     writer_id: EntityIdSubmessageElement {
+        //         value: EntityId {
+        //             entity_key: [1; 3],
+        //             entity_kind: 2,
+        //         },
+        //     },
+        //     writer_sn: SequenceNumberSubmessageElement { value: 1 },
+        //     inline_qos: ParameterListSubmessageElement { parameter: () },
+        //     serialized_payload: SerializedDataSubmessageElement { value: () },
+        // };
+        reliable_stateful_reader.receive_data(
+            source_guid_prefix,
+            &MockDataSubmessage {
+                data_flag: true,
+                key_flag: false,
+                writer_id: MockEntityId {
+                    value: EntityId {
+                        entity_key: [1; 3],
+                        entity_kind: 2,
+                    },
+                },
+                writer_sn: MockSequenceNumber { value: 1 },
+                inline_qos: MockParameterList,
+                serialized_payload: MockSerializedData,
+            },
+        );
+
+        assert_eq!(mock_reader_cache.add_change_called, true);
+    }
+}