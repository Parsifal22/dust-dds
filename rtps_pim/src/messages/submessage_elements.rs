--- conflicted
+++ resolved
@@ -1,374 +1,214 @@
-<<<<<<< HEAD
-///
-/// This files shall only contain the types as listed in the DDSI-RTPS Version 2.3
-/// 8.3.5 RTPS SubmessageElements
-///
-use crate::structure::types::{EntityId, GuidPrefix, ProtocolVersion, SequenceNumber, VendorId};
-
-use super::types::{Count, FragmentNumber, GroupDigest, ParameterId, Time};
-
-#[derive(Debug, PartialEq)]
-pub struct UShortSubmessageElement {
-    pub value: u16,
-}
-
-#[derive(Debug, PartialEq)]
-pub struct ShortSubmessageElement {
-    pub value: u16,
-}
-
-#[derive(Debug, PartialEq)]
-pub struct ULongSubmessageElement {
-    pub value: u32,
-}
-
-#[derive(Debug, PartialEq)]
-pub struct LongSubmessageElement {
-    pub value: i32,
-}
-
-#[derive(Debug, PartialEq)]
-pub struct GuidPrefixSubmessageElement {
-    pub value: GuidPrefix,
-}
-
-#[derive(Debug, PartialEq, Clone)]
-pub struct EntityIdSubmessageElement {
-    pub value: EntityId,
-}
-
-pub trait EntityIdSubmessageElementConstructor {
-    type EntityIdType: ?Sized;
-    fn new(value: &Self::EntityIdType) -> Self;
-}
-
-pub trait EntityIdSubmessageElementAttributes {
-    type EntityIdType: ?Sized;
-    fn value(&self) -> &Self::EntityIdType;
-}
-
-#[derive(Debug, PartialEq)]
-pub struct VendorIdSubmessageElement {
-    pub value: VendorId,
-}
-
-#[derive(Debug, PartialEq)]
-pub struct ProtocolVersionSubmessageElement {
-    pub value: ProtocolVersion,
-}
-
-#[derive(Debug, PartialEq, Clone)]
-pub struct SequenceNumberSubmessageElement {
-    pub value: SequenceNumber,
-}
-
-pub trait SequenceNumberSubmessageElementAttributes {
-    fn value(&self) -> &SequenceNumber;
-}
-
-pub trait SequenceNumberSetSubmessageElementConstructor {
-    fn new(base: SequenceNumber, set: &[SequenceNumber]) -> Self;
-}
-
-pub trait SequenceNumberSetSubmessageElementAttributes {
-    fn base(&self) -> &SequenceNumber;
-    fn set(&self) -> &[SequenceNumber];
-}
-
-#[derive(Debug, PartialEq)]
-pub struct SequenceNumberSetSubmessageElement<T> {
-    pub base: SequenceNumber,
-    pub set: T,
-}
-
-#[derive(Debug, PartialEq)]
-pub struct FragmentNumberSubmessageElement {
-    pub value: FragmentNumber,
-}
-
-#[derive(Debug, PartialEq)]
-pub struct FragmentNumberSetSubmessageElement<T> {
-    pub base: FragmentNumber,
-    pub set: T,
-}
-
-#[derive(Debug, PartialEq)]
-pub struct TimestampSubmessageElement {
-    pub value: Time,
-}
-
-pub trait ParameterConstructor {
-    type ParameterValueType: ?Sized;
-
-    fn new(parameter_id: ParameterId, length: i16, value: &Self::ParameterValueType) -> Self;
-}
-
-pub trait ParameterAttributes {
-    type ParameterValueType: ?Sized;
-
-    fn parameter_id(&self) -> &ParameterId;
-    fn length(&self) -> &i16;
-    fn value(&self) -> &Self::ParameterValueType;
-}
-
-pub trait ParameterListSubmessageElementAttributes {
-    type ParameterListType: ?Sized;
-    fn parameter(&self) -> &Self::ParameterListType;
-}
-
-pub trait ParameterListSubmessageElementConstructor<'a> {
-    type ParameterListType: ?Sized;
-    fn new(parameter: &'a Self::ParameterListType) -> Self;
-}
-
-#[derive(Debug, PartialEq, Clone)]
-pub struct CountSubmessageElement {
-    pub value: Count,
-}
-
-pub trait CountSubmessageElementConstructor {
-    type CountType;
-
-    fn new(value: &Self::CountType) -> Self;
-}
-
-#[derive(Debug, PartialEq)]
-pub struct LocatorListSubmessageElement<T> {
-    pub value: T,
-}
-
-#[derive(Debug, PartialEq)]
-pub struct SerializedDataSubmessageElement<D> {
-    pub value: D,
-}
-
-pub trait SerializedDataSubmessageElementAttributes {
-    type SerializedDataType: ?Sized;
-    fn value(&self) -> &Self::SerializedDataType;
-}
-
-#[derive(Debug, PartialEq)]
-pub struct SerializedDataFragmentSubmessageElement<D> {
-    pub value: D,
-}
-
-#[derive(Debug, PartialEq)]
-pub struct GroupDigestSubmessageElement {
-    pub value: GroupDigest,
-}
-=======
-///
-/// This files shall only contain the types as listed in the DDSI-RTPS Version 2.3
-/// 8.3.5 RTPS SubmessageElements
-///
-
-pub trait UShortSubmessageElementConstructor {
-    fn new(value: &u16) -> Self;
-}
-
-pub trait UShortSubmessageElementAttributes {
-    fn value(&self) -> &u16;
-}
-
-pub trait ShortSubmessageElementConstructor {
-    fn new(value: &i16) -> Self;
-}
-
-pub trait ShortSubmessageElementAttributes {
-    fn value(&self) -> &i16;
-}
-
-pub trait ULongSubmessageElementConstructor {
-    fn new(value: &u32) -> Self;
-}
-
-pub trait ULongSubmessageElementAttributes {
-    fn value(&self) -> &u32;
-}
-
-pub trait LongSubmessageElementConstructor {
-    fn new(value: &i32) -> Self;
-}
-
-pub trait LongSubmessageElementAttributes {
-    fn value(&self) -> &i32;
-}
-
-pub trait GuidPrefixSubmessageElementConstructor {
-    type GuidPrefixType: ?Sized;
-    fn new(value: &Self::GuidPrefixType) -> Self;
-}
-
-pub trait GuidPrefixSubmessageElementAttributes {
-    type GuidPrefixType: ?Sized;
-    fn value(&self) -> &Self::GuidPrefixType;
-}
-
-pub trait EntityIdSubmessageElementConstructor {
-    type EntityIdType: ?Sized;
-    fn new(value: &Self::EntityIdType) -> Self;
-}
-
-pub trait EntityIdSubmessageElementAttributes {
-    type EntityIdType: ?Sized;
-    fn value(&self) -> &Self::EntityIdType;
-}
-
-pub trait VendorIdSubmessageElementConstructor {
-    type VendorIdType: ?Sized;
-    fn new(value: &Self::VendorIdType) -> Self;
-}
-
-pub trait VendorIdSubmessageElementAttributes {
-    type VendorIdType: ?Sized;
-    fn value(&self) -> &Self::VendorIdType;
-}
-
-pub trait ProtocolVersionSubmessageElementConstructor {
-    type ProtocolVersionType: ?Sized;
-    fn new(value: &Self::ProtocolVersionType) -> Self;
-}
-
-pub trait ProtocolVersionSubmessageElementAttributes {
-    type ProtocolVersionType: ?Sized;
-    fn value(&self) -> &Self::ProtocolVersionType;
-}
-
-pub trait SequenceNumberSubmessageElementConstructor {
-    type SequenceNumberType: ?Sized;
-    fn new(value: &Self::SequenceNumberType) -> Self;
-}
-
-pub trait SequenceNumberSubmessageElementAttributes {
-    type SequenceNumberType: ?Sized;
-    fn value(&self) -> &Self::SequenceNumberType;
-}
-
-pub trait SequenceNumberSetSubmessageElementConstructor {
-    type SequenceNumberType: ?Sized;
-    type SequenceNumberSetType: ?Sized;
-    fn new(base: &Self::SequenceNumberType, set: &Self::SequenceNumberSetType) -> Self;
-}
-
-pub trait SequenceNumberSetSubmessageElementAttributes {
-    type SequenceNumberType: ?Sized;
-    type SequenceNumberSetType: ?Sized;
-    fn base(&self) -> &Self::SequenceNumberType;
-    fn set(&self) -> &Self::SequenceNumberSetType;
-}
-
-pub trait FragmentNumberSubmessageElementConstructor {
-    type FragmentNumberType: ?Sized;
-    fn new(value: &Self::FragmentNumberType) -> Self;
-}
-
-pub trait FragmentNumberSubmessageElementAttributes {
-    type FragmentNumberType: ?Sized;
-    fn new(&self) -> &Self::FragmentNumberType;
-}
-
-pub trait FragmentNumberSetSubmessageElementConstructor {
-    type FragmentNumberType: ?Sized;
-    type FragmentNumberSetType: ?Sized;
-
-    fn new(base: &Self::FragmentNumberType, set: &Self::FragmentNumberSetType) -> Self;
-}
-
-pub trait FragmentNumberSetSubmessageElementAttributes {
-    type FragmentNumberType: ?Sized;
-    type FragmentNumberSetType: ?Sized;
-
-    fn base(&self) -> &Self::FragmentNumberType;
-    fn set(&self) -> &Self::FragmentNumberSetType;
-}
-
-pub trait TimestampSubmessageElementConstructor {
-    type TimeType: ?Sized;
-    fn new(value: &Self::TimeType) -> Self;
-}
-
-pub trait TimestampSubmessageElementAttributes {
-    type TimeType: ?Sized;
-    fn value(&self) -> &Self::TimeType;
-}
-
-pub trait ParameterConstructor {
-    type ParameterIdType: ?Sized;
-    type ParameterValueType: ?Sized;
-
-    fn new(
-        parameter_id: &Self::ParameterIdType,
-        length: &i16,
-        value: &Self::ParameterValueType,
-    ) -> Self;
-}
-
-pub trait ParameterAttributes {
-    type ParameterIdType: ?Sized;
-    type ParameterValueType: ?Sized;
-
-    fn parameter_id(&self) -> &Self::ParameterIdType;
-    fn length(&self) -> &i16;
-    fn value(&self) -> &Self::ParameterValueType;
-}
-
-pub trait ParameterListSubmessageElementConstructor {
-    type ParameterListType: ?Sized;
-    fn new(parameter: &Self::ParameterListType) -> Self;
-}
-
-pub trait ParameterListSubmessageElementAttributes {
-    type ParameterListType: ?Sized;
-    fn parameter(&self) -> &Self::ParameterListType;
-}
-
-pub trait CountSubmessageElementConstructor {
-    type CountType: ?Sized;
-    fn new(value: &Self::CountType) -> Self;
-}
-
-pub trait CountSubmessageElementAttributes {
-    type CountType: ?Sized;
-    fn value(&self) -> &Self::CountType;
-}
-
-pub trait LocatorListSubmessageElementConstructor {
-    type LocatorListType: ?Sized;
-    fn new(value: &Self::LocatorListType) -> Self;
-}
-
-pub trait LocatorListSubmessageElementAttributes {
-    type LocatorListType: ?Sized;
-    fn value(&self) -> &Self::LocatorListType;
-}
-
-pub trait SerializedDataSubmessageElementConstructor {
-    type SerializedDataType: ?Sized;
-    fn new(value: &Self::SerializedDataType) -> Self;
-}
-
-pub trait SerializedDataSubmessageElementAttributes {
-    type SerializedDataType: ?Sized;
-    fn value(&self) -> &Self::SerializedDataType;
-}
-
-pub trait SerializedDataFragmentSubmessageElementConstructor {
-    type SerializedDataFragmentType: ?Sized;
-    fn new(value: &Self::SerializedDataFragmentType) -> Self;
-}
-
-pub trait SerializedDataFragmentSubmessageElementAttributes {
-    type SerializedDataFragmentType: ?Sized;
-    fn value(&self) -> &Self::SerializedDataFragmentType;
-}
-
-pub trait GroupDigestSubmessageElementConstructor {
-    type GroupDigestType: ?Sized;
-    fn new(value: &Self::GroupDigestType) -> Self;
-}
-
-pub trait GroupDigestSubmessageElementAttributes {
-    type GroupDigestType: ?Sized;
-    fn value(&self) -> &Self::GroupDigestType;
-}
->>>>>>> 3e82feef
+///
+/// This files shall only contain the types as listed in the DDSI-RTPS Version 2.3
+/// 8.3.5 RTPS SubmessageElements
+///
+
+pub trait UShortSubmessageElementConstructor {
+    fn new(value: &u16) -> Self;
+}
+
+pub trait UShortSubmessageElementAttributes {
+    fn value(&self) -> &u16;
+}
+
+pub trait ShortSubmessageElementConstructor {
+    fn new(value: &i16) -> Self;
+}
+
+pub trait ShortSubmessageElementAttributes {
+    fn value(&self) -> &i16;
+}
+
+pub trait ULongSubmessageElementConstructor {
+    fn new(value: &u32) -> Self;
+}
+
+pub trait ULongSubmessageElementAttributes {
+    fn value(&self) -> &u32;
+}
+
+pub trait LongSubmessageElementConstructor {
+    fn new(value: &i32) -> Self;
+}
+
+pub trait LongSubmessageElementAttributes {
+    fn value(&self) -> &i32;
+}
+
+pub trait GuidPrefixSubmessageElementConstructor {
+    type GuidPrefixType: ?Sized;
+    fn new(value: &Self::GuidPrefixType) -> Self;
+}
+
+pub trait GuidPrefixSubmessageElementAttributes {
+    type GuidPrefixType: ?Sized;
+    fn value(&self) -> &Self::GuidPrefixType;
+}
+
+pub trait EntityIdSubmessageElementConstructor {
+    type EntityIdType: ?Sized;
+    fn new(value: &Self::EntityIdType) -> Self;
+}
+
+pub trait EntityIdSubmessageElementAttributes {
+    type EntityIdType: ?Sized;
+    fn value(&self) -> &Self::EntityIdType;
+}
+
+pub trait VendorIdSubmessageElementConstructor {
+    type VendorIdType: ?Sized;
+    fn new(value: &Self::VendorIdType) -> Self;
+}
+
+pub trait VendorIdSubmessageElementAttributes {
+    type VendorIdType: ?Sized;
+    fn value(&self) -> &Self::VendorIdType;
+}
+
+pub trait ProtocolVersionSubmessageElementConstructor {
+    type ProtocolVersionType: ?Sized;
+    fn new(value: &Self::ProtocolVersionType) -> Self;
+}
+
+pub trait ProtocolVersionSubmessageElementAttributes {
+    type ProtocolVersionType: ?Sized;
+    fn value(&self) -> &Self::ProtocolVersionType;
+}
+
+pub trait SequenceNumberSubmessageElementConstructor {
+    type SequenceNumberType: ?Sized;
+    fn new(value: &Self::SequenceNumberType) -> Self;
+}
+
+pub trait SequenceNumberSubmessageElementAttributes {
+    type SequenceNumberType: ?Sized;
+    fn value(&self) -> &Self::SequenceNumberType;
+}
+
+pub trait SequenceNumberSetSubmessageElementConstructor {
+    type SequenceNumberType: ?Sized;
+    type SequenceNumberSetType: ?Sized;
+    fn new(base: &Self::SequenceNumberType, set: &Self::SequenceNumberSetType) -> Self;
+}
+
+pub trait SequenceNumberSetSubmessageElementAttributes {
+    type SequenceNumberType: ?Sized;
+    type SequenceNumberSetType: ?Sized;
+    fn base(&self) -> &Self::SequenceNumberType;
+    fn set(&self) -> &Self::SequenceNumberSetType;
+}
+
+pub trait FragmentNumberSubmessageElementConstructor {
+    type FragmentNumberType: ?Sized;
+    fn new(value: &Self::FragmentNumberType) -> Self;
+}
+
+pub trait FragmentNumberSubmessageElementAttributes {
+    type FragmentNumberType: ?Sized;
+    fn new(&self) -> &Self::FragmentNumberType;
+}
+
+pub trait FragmentNumberSetSubmessageElementConstructor {
+    type FragmentNumberType: ?Sized;
+    type FragmentNumberSetType: ?Sized;
+
+    fn new(base: &Self::FragmentNumberType, set: &Self::FragmentNumberSetType) -> Self;
+}
+
+pub trait FragmentNumberSetSubmessageElementAttributes {
+    type FragmentNumberType: ?Sized;
+    type FragmentNumberSetType: ?Sized;
+
+    fn base(&self) -> &Self::FragmentNumberType;
+    fn set(&self) -> &Self::FragmentNumberSetType;
+}
+
+pub trait TimestampSubmessageElementConstructor {
+    type TimeType: ?Sized;
+    fn new(value: &Self::TimeType) -> Self;
+}
+
+pub trait TimestampSubmessageElementAttributes {
+    type TimeType: ?Sized;
+    fn value(&self) -> &Self::TimeType;
+}
+
+pub trait ParameterConstructor {
+    type ParameterIdType: ?Sized;
+    type ParameterValueType: ?Sized;
+
+    fn new(
+        parameter_id: &Self::ParameterIdType,
+        length: &i16,
+        value: &Self::ParameterValueType,
+    ) -> Self;
+}
+
+pub trait ParameterAttributes {
+    type ParameterIdType: ?Sized;
+    type ParameterValueType: ?Sized;
+
+    fn parameter_id(&self) -> &Self::ParameterIdType;
+    fn length(&self) -> &i16;
+    fn value(&self) -> &Self::ParameterValueType;
+}
+
+pub trait ParameterListSubmessageElementConstructor<'a> {
+    type ParameterListType: ?Sized;
+    fn new(parameter: &'a Self::ParameterListType) -> Self;
+}
+
+pub trait ParameterListSubmessageElementAttributes {
+    type ParameterListType: ?Sized;
+    fn parameter(&self) -> &Self::ParameterListType;
+}
+
+pub trait CountSubmessageElementConstructor {
+    type CountType: ?Sized;
+    fn new(value: &Self::CountType) -> Self;
+}
+
+pub trait CountSubmessageElementAttributes {
+    type CountType: ?Sized;
+    fn value(&self) -> &Self::CountType;
+}
+
+pub trait LocatorListSubmessageElementConstructor {
+    type LocatorListType: ?Sized;
+    fn new(value: &Self::LocatorListType) -> Self;
+}
+
+pub trait LocatorListSubmessageElementAttributes {
+    type LocatorListType: ?Sized;
+    fn value(&self) -> &Self::LocatorListType;
+}
+
+pub trait SerializedDataSubmessageElementConstructor {
+    type SerializedDataType: ?Sized;
+    fn new(value: &Self::SerializedDataType) -> Self;
+}
+
+pub trait SerializedDataSubmessageElementAttributes {
+    type SerializedDataType: ?Sized;
+    fn value(&self) -> &Self::SerializedDataType;
+}
+
+pub trait SerializedDataFragmentSubmessageElementConstructor {
+    type SerializedDataFragmentType: ?Sized;
+    fn new(value: &Self::SerializedDataFragmentType) -> Self;
+}
+
+pub trait SerializedDataFragmentSubmessageElementAttributes {
+    type SerializedDataFragmentType: ?Sized;
+    fn value(&self) -> &Self::SerializedDataFragmentType;
+}
+
+pub trait GroupDigestSubmessageElementConstructor {
+    type GroupDigestType: ?Sized;
+    fn new(value: &Self::GroupDigestType) -> Self;
+}
+
+pub trait GroupDigestSubmessageElementAttributes {
+    type GroupDigestType: ?Sized;
+    fn value(&self) -> &Self::GroupDigestType;
+}