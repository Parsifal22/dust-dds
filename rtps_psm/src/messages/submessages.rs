--- conflicted
+++ resolved
@@ -1,6 +1,5 @@
 use std::ops::Deref;
 
-<<<<<<< HEAD
 use rust_rtps_pim::{
     messages::{
         submessage_elements::{
@@ -10,14 +9,15 @@
             TimestampSubmessageElement,
         },
         submessages::{
-=======
-use rust_rtps_pim::{messages::{submessage_elements::{CountSubmessageElement, EntityIdSubmessageElement, Parameter, ParameterListSubmessageElement, SequenceNumberSetSubmessageElement, SequenceNumberSubmessageElement, SerializedDataSubmessageElement, TimestampSubmessageElement}, submessages::{
->>>>>>> be01ce8d
             AckNackSubmessage, DataFragSubmessage, DataSubmessage, GapSubmessage,
             HeartbeatFragSubmessage, HeartbeatSubmessage, InfoDestinationSubmessage,
             InfoReplySubmessage, InfoSourceSubmessage, InfoTimestampSubmessage, NackFragSubmessage,
             PadSubmessage,
-        }, types::SubmessageFlag}, structure::types::SequenceNumber};
+        },
+        types::SubmessageFlag,
+    },
+    structure::types::SequenceNumber,
+};
 
 #[derive(Debug, PartialEq)]
 pub struct AckNackSubmessageWrite(AckNackSubmessage<Vec<SequenceNumber>>);
@@ -237,11 +237,7 @@
         last_sn: SequenceNumberSubmessageElement,
         count: CountSubmessageElement,
     ) -> Self {
-<<<<<<< HEAD
         Self(HeartbeatSubmessage {
-=======
-        Self(HeartbeatSubmessage{
->>>>>>> be01ce8d
             endianness_flag,
             final_flag,
             liveliness_flag,
@@ -276,7 +272,7 @@
         last_sn: SequenceNumberSubmessageElement,
         count: CountSubmessageElement,
     ) -> Self {
-        Self(HeartbeatSubmessage{
+        Self(HeartbeatSubmessage {
             endianness_flag,
             final_flag,
             liveliness_flag,
