--- conflicted
+++ resolved
@@ -1,1209 +1,1205 @@
-use std::sync::{
-    atomic::{self, AtomicBool},
-    mpsc::{Receiver, SyncSender},
-    Arc,
-};
-
-use async_std::prelude::StreamExt;
-use dds_api::{
-    builtin_topics::ParticipantBuiltinTopicData,
-    dcps_psm::{BuiltInTopicKey, Time},
-    domain::domain_participant::DomainParticipant,
-    publication::{data_writer::DataWriter, publisher::Publisher},
-    return_type::{DDSError, DDSResult},
-    subscription::{data_reader::DataReader, subscriber::Subscriber},
-};
-use dds_implementation::{
-    data_representation_builtin_endpoints::{
-        sedp_discovered_reader_data::{SedpDiscoveredReaderData, DCPS_SUBSCRIPTION},
-        sedp_discovered_topic_data::{SedpDiscoveredTopicData, DCPS_TOPIC},
-        sedp_discovered_writer_data::{SedpDiscoveredWriterData, DCPS_PUBLICATION},
-        spdp_discovered_participant_data::{
-            ParticipantProxy, SpdpDiscoveredParticipantData, DCPS_PARTICIPANT,
-        },
-    },
-    dds_impl::{
-        data_reader_proxy::RtpsReader,
-        data_writer_proxy::RtpsWriter,
-        domain_participant_proxy::{DomainParticipantAttributes, DomainParticipantProxy},
-        publisher_proxy::PublisherProxy,
-        subscriber_proxy::SubscriberProxy,
-    },
-    utils::shared_object::RtpsShared,
-};
-use rtps_implementation::{
-    rtps_reader_proxy_impl::RtpsReaderProxyImpl, rtps_writer_proxy_impl::RtpsWriterProxyImpl,
-};
-use rtps_pim::{
-    behavior::{
-        reader::{
-            stateful_reader::RtpsStatefulReaderOperations,
-            writer_proxy::{RtpsWriterProxyAttributes, RtpsWriterProxyConstructor},
-        },
-        writer::{
-            reader_proxy::{RtpsReaderProxyAttributes, RtpsReaderProxyConstructor},
-            stateful_writer::RtpsStatefulWriterOperations,
-        },
-    },
-    discovery::{
-        participant_discovery::ParticipantDiscovery,
-        spdp::spdp_discovered_participant_data::RtpsSpdpDiscoveredParticipantDataAttributes,
-        types::{BuiltinEndpointQos, BuiltinEndpointSet},
-    },
-    structure::{entity::RtpsEntityAttributes, participant::RtpsParticipantAttributes},
-};
-
-use crate::domain_participant_factory::RtpsStructureImpl;
-
-pub struct Executor {
-    pub receiver: Receiver<EnabledPeriodicTask>,
-}
-
-impl Executor {
-    pub fn run(&self) {
-        while let Ok(mut enabled_periodic_task) = self.receiver.try_recv() {
-            async_std::task::spawn(async move {
-                let mut interval = async_std::stream::interval(enabled_periodic_task.period);
-                loop {
-                    if enabled_periodic_task.enabled.load(atomic::Ordering::SeqCst) {
-                        (enabled_periodic_task.task)();
-                    } else {
-                        println!("Task not enabled: {}", enabled_periodic_task.name);
-                    }
-                    interval.next().await;
-                }
-            });
-        }
-    }
-}
-
-#[derive(Clone)]
-pub struct Spawner {
-    pub task_sender: SyncSender<EnabledPeriodicTask>,
-    pub enabled: Arc<AtomicBool>,
-}
-
-impl Spawner {
-    pub fn new(task_sender: SyncSender<EnabledPeriodicTask>) -> Self {
-        Self {
-            task_sender,
-            enabled: Arc::new(AtomicBool::new(false)),
-        }
-    }
-
-    pub fn spawn_enabled_periodic_task(
-        &self,
-        name: &'static str,
-        task: impl FnMut() -> () + Send + Sync + 'static,
-        period: std::time::Duration,
-    ) {
-        self.task_sender
-            .send(EnabledPeriodicTask {
-                name,
-                task: Box::new(task),
-                period,
-                enabled: self.enabled.clone(),
-            })
-            .unwrap();
-    }
-
-    pub fn enable_tasks(&self) {
-        self.enabled.store(true, atomic::Ordering::SeqCst);
-    }
-
-    pub fn _disable_tasks(&self) {
-        self.enabled.store(false, atomic::Ordering::SeqCst);
-    }
-}
-
-pub struct EnabledPeriodicTask {
-    pub name: &'static str,
-    pub task: Box<dyn FnMut() -> () + Send + Sync>,
-    pub period: std::time::Duration,
-    pub enabled: Arc<AtomicBool>,
-}
-
-pub fn task_spdp_discovery(
-    domain_participant: RtpsShared<DomainParticipantAttributes<RtpsStructureImpl>>,
-) -> DDSResult<()> {
-    let domain_participant_proxy = DomainParticipantProxy::new(domain_participant.downgrade());
-    let builtin_subscriber = SubscriberProxy::new(
-        domain_participant_proxy.clone(),
-        domain_participant
-            .read_lock()
-            .builtin_subscriber
-            .as_ref()
-            .ok_or(DDSError::PreconditionNotMet(
-                "Domain participant has no builtin subscriber".to_string(),
-            ))?
-            .downgrade(),
-    );
-    let builtin_publisher = PublisherProxy::new(
-        domain_participant
-            .read_lock()
-            .builtin_publisher
-            .as_ref()
-            .ok_or(DDSError::PreconditionNotMet(
-                "Domain participant has no builtin publisher".to_string(),
-            ))?
-            .downgrade(),
-    );
-
-    let dcps_participant_topic = domain_participant_proxy
-        .lookup_topicdescription::<SpdpDiscoveredParticipantData>(DCPS_PARTICIPANT)?;
-    let dcps_publication_topic = domain_participant_proxy
-        .lookup_topicdescription::<SedpDiscoveredWriterData>(DCPS_PUBLICATION)?;
-    let dcps_subscription_topic = domain_participant_proxy
-        .lookup_topicdescription::<SedpDiscoveredReaderData>(DCPS_SUBSCRIPTION)?;
-    let dcps_topic_topic =
-        domain_participant_proxy.lookup_topicdescription::<SedpDiscoveredTopicData>(DCPS_TOPIC)?;
-
-    let spdp_builtin_participant_data_reader =
-        builtin_subscriber.lookup_datareader(&dcps_participant_topic)?;
-
-    let sedp_builtin_publication_writer_shared = builtin_publisher
-        .lookup_datawriter(&dcps_publication_topic)?
-        .as_ref()
-        .upgrade()?;
-
-    let sedp_builtin_publication_reader_shared = builtin_subscriber
-        .lookup_datareader(&dcps_publication_topic)?
-        .as_ref()
-        .upgrade()?;
-
-    let sedp_builtin_subscription_writer_shared = builtin_publisher
-        .lookup_datawriter(&dcps_subscription_topic)?
-        .as_ref()
-        .upgrade()?;
-
-    let sedp_builtin_subscription_reader_shared = builtin_subscriber
-        .lookup_datareader(&dcps_subscription_topic)?
-        .as_ref()
-        .upgrade()?;
-
-    let sedp_builtin_topic_writer_shared = builtin_publisher
-        .lookup_datawriter(&dcps_topic_topic)?
-        .as_ref()
-        .upgrade()?;
-
-    let sedp_builtin_topic_reader_shared = builtin_subscriber
-        .lookup_datareader(&dcps_topic_topic)?
-        .as_ref()
-        .upgrade()?;
-
-    let mut sedp_builtin_publication_writer_lock =
-        sedp_builtin_publication_writer_shared.write_lock();
-    let sedp_builtin_publication_writer = sedp_builtin_publication_writer_lock
-        .rtps_writer
-        .try_as_stateful_writer()?;
-
-    let mut sedp_builtin_publication_reader_lock =
-        sedp_builtin_publication_reader_shared.write_lock();
-    let sedp_builtin_publication_reader = sedp_builtin_publication_reader_lock
-        .rtps_reader
-        .try_as_stateful_reader()?;
-
-    let mut sedp_builtin_subscription_writer_lock =
-        sedp_builtin_subscription_writer_shared.write_lock();
-    let sedp_builtin_subscription_writer = sedp_builtin_subscription_writer_lock
-        .rtps_writer
-        .try_as_stateful_writer()?;
-
-    let mut sedp_builtin_subscription_reader_lock =
-        sedp_builtin_subscription_reader_shared.write_lock();
-    let sedp_builtin_subscription_reader = sedp_builtin_subscription_reader_lock
-        .rtps_reader
-        .try_as_stateful_reader()?;
-
-    let mut sedp_builtin_topic_writer_lock = sedp_builtin_topic_writer_shared.write_lock();
-    let sedp_builtin_topic_writer = sedp_builtin_topic_writer_lock
-        .rtps_writer
-        .try_as_stateful_writer()?;
-
-    let mut sedp_builtin_topic_reader_lock = sedp_builtin_topic_reader_shared.write_lock();
-    let sedp_builtin_topic_reader = sedp_builtin_topic_reader_lock
-        .rtps_reader
-        .try_as_stateful_reader()?;
-
-    if let Ok(samples) = spdp_builtin_participant_data_reader.take(1, &[], &[], &[]) {
-        for (discovered_participant, _) in samples.iter() {
-            if let Ok(participant_discovery) = ParticipantDiscovery::new(
-                discovered_participant,
-                domain_participant.read_lock().domain_id as u32,
-                &domain_participant.read_lock().domain_tag,
-            ) {
-                if !sedp_builtin_publication_writer
-                    .matched_readers
-                    .iter()
-                    .any(|r| r.remote_reader_guid().prefix == discovered_participant.guid_prefix())
-                {
-                    participant_discovery.discovered_participant_add_publications_writer(
-                        sedp_builtin_publication_writer,
-                    );
-                }
-
-                if !sedp_builtin_publication_reader
-                    .matched_writers
-                    .iter()
-                    .any(|w| w.remote_writer_guid().prefix == discovered_participant.guid_prefix())
-                {
-                    participant_discovery.discovered_participant_add_publications_reader(
-                        sedp_builtin_publication_reader,
-                    );
-                }
-
-                if !sedp_builtin_subscription_writer
-                    .matched_readers
-                    .iter()
-                    .any(|r| r.remote_reader_guid().prefix == discovered_participant.guid_prefix())
-                {
-                    participant_discovery.discovered_participant_add_subscriptions_writer(
-                        sedp_builtin_subscription_writer,
-                    );
-                }
-
-                if !sedp_builtin_subscription_reader
-                    .matched_writers
-                    .iter()
-                    .any(|w| w.remote_writer_guid().prefix == discovered_participant.guid_prefix())
-                {
-                    participant_discovery.discovered_participant_add_subscriptions_reader(
-                        sedp_builtin_subscription_reader,
-                    );
-                }
-
-                if !sedp_builtin_topic_writer
-                    .matched_readers
-                    .iter()
-                    .any(|r| r.remote_reader_guid().prefix == discovered_participant.guid_prefix())
-                {
-                    participant_discovery
-                        .discovered_participant_add_topics_writer(sedp_builtin_topic_writer);
-                }
-
-                if !sedp_builtin_topic_reader
-                    .matched_writers
-                    .iter()
-                    .any(|w| w.remote_writer_guid().prefix == discovered_participant.guid_prefix())
-                {
-                    participant_discovery
-                        .discovered_participant_add_topics_reader(sedp_builtin_topic_reader);
-                }
-            }
-        }
-    }
-
-    Ok(())
-}
-
-pub fn task_sedp_writer_discovery(
-    domain_participant: RtpsShared<DomainParticipantAttributes<RtpsStructureImpl>>,
-) -> DDSResult<()> {
-    if domain_participant
-        .read_lock()
-        .user_defined_subscriber_list
-        .is_empty()
-    {
-        return Ok(());
-    }
-
-    let domain_participant_proxy = DomainParticipantProxy::new(domain_participant.downgrade());
-
-    let builtin_subscriber = SubscriberProxy::new(
-        domain_participant_proxy.clone(),
-        domain_participant
-            .read_lock()
-            .builtin_subscriber
-            .as_ref()
-            .ok_or(DDSError::PreconditionNotMet(
-                "Domain participant has no builtin subscriber".to_string(),
-            ))?
-            .downgrade(),
-    );
-    let dcps_publication_topic = domain_participant_proxy
-        .lookup_topicdescription::<SedpDiscoveredWriterData>(DCPS_PUBLICATION)?;
-    let sedp_builtin_publication_reader =
-        builtin_subscriber.lookup_datareader(&dcps_publication_topic)?;
-
-    let samples = sedp_builtin_publication_reader.take(1, &[], &[], &[]);
-
-    for (sample, _) in samples.unwrap_or(vec![]).iter() {
-        let topic_name = &sample.publication_builtin_topic_data.topic_name;
-        let type_name = &sample.publication_builtin_topic_data.type_name;
-        for subscriber in domain_participant
-            .read_lock()
-            .user_defined_subscriber_list
-            .iter()
-        {
-            let subscriber_lock = subscriber.read_lock();
-            for data_reader in subscriber_lock.data_reader_list.iter() {
-                let mut data_reader_lock = data_reader.write_lock();
-                let reader_topic_name = &data_reader_lock.topic.read_lock().topic_name.clone();
-                let reader_type_name = data_reader_lock.topic.read_lock().type_name;
-                if topic_name == reader_topic_name && type_name == reader_type_name {
-                    let writer_proxy = RtpsWriterProxyImpl::new(
-                        sample.writer_proxy.remote_writer_guid,
-                        sample.writer_proxy.unicast_locator_list.as_ref(),
-                        sample.writer_proxy.multicast_locator_list.as_ref(),
-                        sample.writer_proxy.data_max_size_serialized,
-                        sample.writer_proxy.remote_group_entity_id,
-                    );
-                    match &mut data_reader_lock.rtps_reader {
-                        RtpsReader::Stateless(_) => (),
-                        RtpsReader::Stateful(rtps_stateful_reader) => {
-                            rtps_stateful_reader.matched_writer_add(writer_proxy);
-
-                            data_reader_lock.status.total_count += 1;
-                            data_reader_lock.status.total_count_change += 1;
-                            data_reader_lock.status.current_count += 1;
-                            data_reader_lock.status.current_count_change += 1;
-
-                            data_reader_lock.listener.as_ref().map(|l| {
-<<<<<<< HEAD
-                                l.trigger_on_subscription_matched(
-                                    data_reader.clone(),
-                                    data_reader_lock.status,
-                                )
-=======
-                                l.trigger_on_subscription_matched(data_reader_lock.status)
->>>>>>> 7140e52b
-                            });
-
-                            data_reader_lock.status.total_count_change = 0;
-                            data_reader_lock.status.current_count_change = 0;
-                        }
-                    };
-                }
-            }
-        }
-    }
-
-    Ok(())
-}
-
-pub fn task_sedp_reader_discovery(
-    domain_participant: RtpsShared<DomainParticipantAttributes<RtpsStructureImpl>>,
-) -> DDSResult<()> {
-    if domain_participant
-        .read_lock()
-        .user_defined_publisher_list
-        .is_empty()
-    {
-        return Ok(());
-    }
-
-    let domain_participant_proxy = DomainParticipantProxy::new(domain_participant.downgrade());
-
-    let builtin_subscriber = SubscriberProxy::new(
-        domain_participant_proxy.clone(),
-        domain_participant
-            .read_lock()
-            .builtin_subscriber
-            .as_ref()
-            .ok_or(DDSError::PreconditionNotMet(
-                "Domain participant has no builtin subscriber".to_string(),
-            ))?
-            .downgrade(),
-    );
-    let dcps_subscription_topic = domain_participant_proxy
-        .lookup_topicdescription::<SedpDiscoveredReaderData>(DCPS_SUBSCRIPTION)?;
-    let sedp_builtin_subscription_reader =
-        builtin_subscriber.lookup_datareader(&dcps_subscription_topic)?;
-
-    let samples = sedp_builtin_subscription_reader.take(1, &[], &[], &[]);
-
-    for (sample, _) in samples.unwrap_or(vec![]).iter() {
-        let topic_name = &sample.subscription_builtin_topic_data.topic_name;
-        let type_name = &sample.subscription_builtin_topic_data.type_name;
-        for publisher in domain_participant
-            .read_lock()
-            .user_defined_publisher_list
-            .iter()
-        {
-            let publisher_lock = publisher.read_lock();
-            for data_writer in publisher_lock.data_writer_list.iter() {
-                let mut data_writer_lock = data_writer.write_lock();
-                let writer_topic_name = &data_writer_lock.topic.read_lock().topic_name.clone();
-                let writer_type_name = data_writer_lock.topic.read_lock().type_name;
-                if topic_name == writer_topic_name && type_name == writer_type_name {
-                    let reader_proxy = RtpsReaderProxyImpl::new(
-                        sample.reader_proxy.remote_reader_guid,
-                        sample.reader_proxy.remote_group_entity_id,
-                        sample.reader_proxy.unicast_locator_list.as_ref(),
-                        sample.reader_proxy.multicast_locator_list.as_ref(),
-                        sample.reader_proxy.expects_inline_qos,
-                        true, // ???
-                    );
-                    match &mut data_writer_lock.rtps_writer {
-                        RtpsWriter::Stateless(_) => (),
-                        RtpsWriter::Stateful(rtps_stateful_writer) => {
-                            rtps_stateful_writer.matched_reader_add(reader_proxy);
-
-                            data_writer_lock.status.total_count += 1;
-
-                            data_writer_lock
-                                .listener
-                                .as_ref()
-                                .map(|l| l.on_publication_matched(data_writer_lock.status));
-                        }
-                    };
-                }
-            }
-        }
-    }
-
-    Ok(())
-}
-
-pub fn task_announce_participant(
-    domain_participant: RtpsShared<DomainParticipantAttributes<RtpsStructureImpl>>,
-) -> DDSResult<()> {
-    let spdp_participant_writer = {
-        let domain_participant_proxy = DomainParticipantProxy::new(domain_participant.downgrade());
-        let dcps_topic_participant =
-            domain_participant_proxy.lookup_topicdescription(DCPS_PARTICIPANT)?;
-        let builtin_publisher = PublisherProxy::new(
-            domain_participant
-                .read_lock()
-                .builtin_publisher
-                .as_ref()
-                .ok_or(DDSError::PreconditionNotMet(
-                    "Domain participant has no builtin publisher".to_string(),
-                ))?
-                .downgrade(),
-        );
-
-        builtin_publisher.lookup_datawriter(&dcps_topic_participant)?
-    };
-
-    let discovered_participant_data = SpdpDiscoveredParticipantData {
-        dds_participant_data: ParticipantBuiltinTopicData {
-            key: BuiltInTopicKey {
-                value: domain_participant
-                    .read_lock()
-                    .rtps_participant
-                    .guid()
-                    .into(),
-            },
-            user_data: domain_participant.read_lock().qos.user_data.clone(),
-        },
-        participant_proxy: ParticipantProxy {
-            domain_id: domain_participant.read_lock().domain_id as u32,
-            domain_tag: domain_participant.read_lock().domain_tag.clone(),
-            protocol_version: domain_participant
-                .read_lock()
-                .rtps_participant
-                .protocol_version(),
-            guid_prefix: domain_participant
-                .read_lock()
-                .rtps_participant
-                .guid()
-                .prefix(),
-            vendor_id: domain_participant.read_lock().rtps_participant.vendor_id(),
-            expects_inline_qos: false,
-            metatraffic_unicast_locator_list: domain_participant
-                .read_lock()
-                .metatraffic_unicast_locator_list
-                .clone(),
-            metatraffic_multicast_locator_list: domain_participant
-                .read_lock()
-                .metatraffic_multicast_locator_list
-                .clone(),
-            default_unicast_locator_list: domain_participant
-                .read_lock()
-                .rtps_participant
-                .default_unicast_locator_list()
-                .to_vec(),
-            default_multicast_locator_list: domain_participant
-                .read_lock()
-                .rtps_participant
-                .default_multicast_locator_list()
-                .to_vec(),
-            available_builtin_endpoints: BuiltinEndpointSet::default(),
-            manual_liveliness_count: domain_participant.read_lock().manual_liveliness_count,
-            builtin_endpoint_qos: BuiltinEndpointQos::default(),
-        },
-        lease_duration: domain_participant.read_lock().lease_duration,
-    };
-
-    spdp_participant_writer.write_w_timestamp(
-        &discovered_participant_data,
-        None,
-        Time { sec: 0, nanosec: 0 },
-    )?;
-
-    Ok(())
-}
-
-#[cfg(test)]
-mod tests {
-    use dds_api::{
-        domain::domain_participant::DomainParticipant,
-        infrastructure::qos::DomainParticipantQos,
-        publication::publisher::Publisher,
-        return_type::{DDSError, DDSResult},
-        subscription::subscriber::Subscriber,
-    };
-    use dds_implementation::{
-        data_representation_builtin_endpoints::{
-            sedp_discovered_reader_data::{SedpDiscoveredReaderData, DCPS_SUBSCRIPTION},
-            sedp_discovered_topic_data::{SedpDiscoveredTopicData, DCPS_TOPIC},
-            sedp_discovered_writer_data::{SedpDiscoveredWriterData, DCPS_PUBLICATION},
-        },
-        dds_impl::{
-            domain_participant_proxy::{DomainParticipantAttributes, DomainParticipantProxy},
-            publisher_proxy::PublisherProxy,
-            subscriber_proxy::SubscriberProxy,
-        },
-        dds_type::{DdsDeserialize, DdsSerialize, DdsType},
-        utils::shared_object::RtpsShared,
-    };
-
-    use crate::{
-        domain_participant_factory::{create_builtins, Communications, RtpsStructureImpl},
-        tasks::task_sedp_reader_discovery,
-    };
-
-    use super::{task_announce_participant, task_sedp_writer_discovery, task_spdp_discovery};
-
-    struct UserData(u8);
-
-    impl DdsType for UserData {
-        fn type_name() -> &'static str {
-            "UserData"
-        }
-
-        fn has_key() -> bool {
-            false
-        }
-    }
-
-    impl DdsSerialize for UserData {
-        fn serialize<W: std::io::Write, E: dds_implementation::dds_type::Endianness>(
-            &self,
-            mut writer: W,
-        ) -> DDSResult<()> {
-            writer
-                .write(&[self.0])
-                .map(|_| ())
-                .map_err(|e| DDSError::PreconditionNotMet(format!("{}", e)))
-        }
-    }
-
-    impl<'de> DdsDeserialize<'de> for UserData {
-        fn deserialize(buf: &mut &'de [u8]) -> DDSResult<Self> {
-            Ok(UserData(buf[0]))
-        }
-    }
-
-    macro_rules! matched_readers {
-        ($writer:ident) => {
-            $writer
-                .as_ref()
-                .upgrade()
-                .unwrap()
-                .write_lock()
-                .rtps_writer
-                .try_as_stateful_writer()
-                .unwrap()
-                .matched_readers
-        };
-    }
-
-    macro_rules! matched_writers {
-        ($reader:ident) => {
-            $reader
-                .as_ref()
-                .upgrade()
-                .unwrap()
-                .write_lock()
-                .rtps_reader
-                .try_as_stateful_reader()
-                .unwrap()
-                .matched_writers
-        };
-    }
-
-    #[test]
-    fn spdp_task_matches_all_sedp_endpoints() {
-        let domain_id = 1;
-        let multicast_address = [239, 255, 0, 1];
-        let unicast_address = [127, 0, 0, 1];
-
-        // Create 2 participants
-        let mut communications1 = Communications::find_available(
-            domain_id,
-            [0; 6],
-            unicast_address.into(),
-            multicast_address.into(),
-        )
-        .unwrap();
-        let participant1 = RtpsShared::new(DomainParticipantAttributes::<RtpsStructureImpl>::new(
-            communications1.guid_prefix,
-            domain_id,
-            "".to_string(),
-            DomainParticipantQos::default(),
-            vec![communications1.metatraffic_unicast_locator()],
-            vec![communications1.metatraffic_multicast_locator()],
-            vec![communications1.default_unicast_locator()],
-            vec![],
-        ));
-        create_builtins(participant1.clone()).unwrap();
-        let participant1_proxy = DomainParticipantProxy::new(participant1.downgrade());
-
-        let mut communications2 = Communications::find_available(
-            domain_id,
-            [0; 6],
-            unicast_address.into(),
-            multicast_address.into(),
-        )
-        .unwrap();
-        let participant2 = RtpsShared::new(DomainParticipantAttributes::<RtpsStructureImpl>::new(
-            communications2.guid_prefix,
-            domain_id,
-            "".to_string(),
-            DomainParticipantQos::default(),
-            vec![communications2.metatraffic_unicast_locator()],
-            vec![communications2.metatraffic_multicast_locator()],
-            vec![communications2.default_unicast_locator()],
-            vec![],
-        ));
-        create_builtins(participant2.clone()).unwrap();
-        let participant2_proxy = DomainParticipantProxy::new(participant2.downgrade());
-
-        // Get the SEDP endpoints
-        let dcps_publication_topic = participant1_proxy
-            .lookup_topicdescription::<SedpDiscoveredWriterData>(DCPS_PUBLICATION)
-            .unwrap();
-        let dcps_subscription_topic = participant1_proxy
-            .lookup_topicdescription::<SedpDiscoveredReaderData>(DCPS_SUBSCRIPTION)
-            .unwrap();
-        let dcps_topic_topic = participant1_proxy
-            .lookup_topicdescription::<SedpDiscoveredTopicData>(DCPS_TOPIC)
-            .unwrap();
-
-        let participant1_publisher = PublisherProxy::new(
-            participant1
-                .read_lock()
-                .builtin_publisher
-                .as_ref()
-                .unwrap()
-                .downgrade(),
-        );
-        let participant1_subscriber = SubscriberProxy::new(
-            participant1_proxy.clone(),
-            participant1
-                .read_lock()
-                .builtin_subscriber
-                .as_ref()
-                .unwrap()
-                .downgrade(),
-        );
-
-        let participant1_sedp_publication_writer = participant1_publisher
-            .lookup_datawriter(&dcps_publication_topic)
-            .unwrap();
-        let participant1_sedp_publication_reader = participant1_subscriber
-            .lookup_datareader(&dcps_publication_topic)
-            .unwrap();
-        let participant1_sedp_subscription_writer = participant1_publisher
-            .lookup_datawriter(&dcps_subscription_topic)
-            .unwrap();
-        let participant1_sedp_subscription_reader = participant1_subscriber
-            .lookup_datareader(&dcps_subscription_topic)
-            .unwrap();
-        let participant1_sedp_topic_writer = participant1_publisher
-            .lookup_datawriter(&dcps_topic_topic)
-            .unwrap();
-        let participant1_sedp_topic_reader = participant1_subscriber
-            .lookup_datareader(&dcps_topic_topic)
-            .unwrap();
-
-        let participant2_publisher = PublisherProxy::new(
-            participant2
-                .read_lock()
-                .builtin_publisher
-                .as_ref()
-                .unwrap()
-                .downgrade(),
-        );
-        let participant2_subscriber = SubscriberProxy::new(
-            participant2_proxy.clone(),
-            participant2
-                .read_lock()
-                .builtin_subscriber
-                .as_ref()
-                .unwrap()
-                .downgrade(),
-        );
-
-        let participant2_sedp_publication_writer = participant2_publisher
-            .lookup_datawriter(&dcps_publication_topic)
-            .unwrap();
-        let participant2_sedp_publication_reader = participant2_subscriber
-            .lookup_datareader(&dcps_publication_topic)
-            .unwrap();
-        let participant2_sedp_subscription_writer = participant2_publisher
-            .lookup_datawriter(&dcps_subscription_topic)
-            .unwrap();
-        let participant2_sedp_subscription_reader = participant2_subscriber
-            .lookup_datareader(&dcps_subscription_topic)
-            .unwrap();
-        let participant2_sedp_topic_writer = participant2_publisher
-            .lookup_datawriter(&dcps_topic_topic)
-            .unwrap();
-        let participant2_sedp_topic_reader = participant2_subscriber
-            .lookup_datareader(&dcps_topic_topic)
-            .unwrap();
-
-        // Before the SPDP task nothing is matched
-        {
-            assert_eq!(
-                0,
-                matched_readers!(participant1_sedp_publication_writer).len()
-            );
-            assert_eq!(
-                0,
-                matched_writers!(participant1_sedp_publication_reader).len()
-            );
-            assert_eq!(
-                0,
-                matched_readers!(participant1_sedp_subscription_writer).len()
-            );
-            assert_eq!(
-                0,
-                matched_writers!(participant1_sedp_subscription_reader).len()
-            );
-            assert_eq!(0, matched_readers!(participant1_sedp_topic_writer).len());
-            assert_eq!(0, matched_writers!(participant1_sedp_topic_reader).len());
-            assert_eq!(
-                0,
-                matched_readers!(participant2_sedp_publication_writer).len()
-            );
-            assert_eq!(
-                0,
-                matched_writers!(participant2_sedp_publication_reader).len()
-            );
-            assert_eq!(
-                0,
-                matched_readers!(participant2_sedp_subscription_writer).len()
-            );
-            assert_eq!(
-                0,
-                matched_writers!(participant2_sedp_subscription_reader).len()
-            );
-            assert_eq!(0, matched_readers!(participant2_sedp_topic_writer).len());
-            assert_eq!(0, matched_writers!(participant2_sedp_topic_reader).len());
-        }
-
-        // Announce the participant
-        {
-            task_announce_participant(participant1.clone()).unwrap();
-            task_announce_participant(participant2.clone()).unwrap();
-
-            communications1
-                .metatraffic_unicast
-                .send(core::slice::from_ref(
-                    participant1.read_lock().builtin_publisher.as_ref().unwrap(),
-                ));
-            communications2
-                .metatraffic_unicast
-                .send(core::slice::from_ref(
-                    participant2.read_lock().builtin_publisher.as_ref().unwrap(),
-                ));
-
-            communications1
-                .metatraffic_multicast
-                .receive(core::slice::from_ref(
-                    participant1
-                        .read_lock()
-                        .builtin_subscriber
-                        .as_ref()
-                        .unwrap(),
-                ));
-            communications2
-                .metatraffic_multicast
-                .receive(core::slice::from_ref(
-                    participant2
-                        .read_lock()
-                        .builtin_subscriber
-                        .as_ref()
-                        .unwrap(),
-                ));
-        }
-
-        task_spdp_discovery(participant1.clone()).unwrap();
-        task_spdp_discovery(participant2.clone()).unwrap();
-
-        // After the SPDP task everything is matched to 2 endpoints (from itself and the other participant)
-        {
-            assert_eq!(
-                2,
-                matched_readers!(participant1_sedp_publication_writer).len()
-            );
-            assert_eq!(
-                2,
-                matched_writers!(participant1_sedp_publication_reader).len()
-            );
-            assert_eq!(
-                2,
-                matched_readers!(participant1_sedp_subscription_writer).len()
-            );
-            assert_eq!(
-                2,
-                matched_writers!(participant1_sedp_subscription_reader).len()
-            );
-            assert_eq!(2, matched_readers!(participant1_sedp_topic_writer).len());
-            assert_eq!(2, matched_writers!(participant1_sedp_topic_reader).len());
-            assert_eq!(
-                2,
-                matched_readers!(participant2_sedp_publication_writer).len()
-            );
-            assert_eq!(
-                2,
-                matched_writers!(participant2_sedp_publication_reader).len()
-            );
-            assert_eq!(
-                2,
-                matched_readers!(participant2_sedp_subscription_writer).len()
-            );
-            assert_eq!(
-                2,
-                matched_writers!(participant2_sedp_subscription_reader).len()
-            );
-            assert_eq!(2, matched_readers!(participant2_sedp_topic_writer).len());
-            assert_eq!(2, matched_writers!(participant2_sedp_topic_reader).len());
-        }
-    }
-
-    #[test]
-    fn sedp_discovery_matches_user_readers_and_writers() {
-        let domain_id = 2;
-        let multicast_address = [239, 255, 0, 1];
-        let unicast_address = [127, 0, 0, 1];
-
-        // Create 2 participants
-        let mut communications1 = Communications::find_available(
-            domain_id,
-            [0; 6],
-            unicast_address.into(),
-            multicast_address.into(),
-        )
-        .unwrap();
-        let participant1 = RtpsShared::new(DomainParticipantAttributes::<RtpsStructureImpl>::new(
-            communications1.guid_prefix,
-            domain_id,
-            "".to_string(),
-            DomainParticipantQos::default(),
-            vec![communications1.metatraffic_unicast_locator()],
-            vec![communications1.metatraffic_multicast_locator()],
-            vec![communications1.default_unicast_locator()],
-            vec![],
-        ));
-        create_builtins(participant1.clone()).unwrap();
-        let participant1_proxy = DomainParticipantProxy::new(participant1.downgrade());
-
-        let mut communications2 = Communications::find_available(
-            domain_id,
-            [0; 6],
-            unicast_address.into(),
-            multicast_address.into(),
-        )
-        .unwrap();
-        let participant2 = RtpsShared::new(DomainParticipantAttributes::<RtpsStructureImpl>::new(
-            communications2.guid_prefix,
-            domain_id,
-            "".to_string(),
-            DomainParticipantQos::default(),
-            vec![communications2.metatraffic_unicast_locator()],
-            vec![communications2.metatraffic_multicast_locator()],
-            vec![communications2.default_unicast_locator()],
-            vec![],
-        ));
-        create_builtins(participant2.clone()).unwrap();
-        let participant2_proxy = DomainParticipantProxy::new(participant2.downgrade());
-
-        // Match SEDP endpoints
-        {
-            task_announce_participant(participant1.clone()).unwrap();
-            task_announce_participant(participant2.clone()).unwrap();
-
-            communications1
-                .metatraffic_unicast
-                .send(core::slice::from_ref(
-                    participant1.read_lock().builtin_publisher.as_ref().unwrap(),
-                ));
-            communications2
-                .metatraffic_unicast
-                .send(core::slice::from_ref(
-                    participant2.read_lock().builtin_publisher.as_ref().unwrap(),
-                ));
-
-            communications1
-                .metatraffic_multicast
-                .receive(core::slice::from_ref(
-                    participant1
-                        .read_lock()
-                        .builtin_subscriber
-                        .as_ref()
-                        .unwrap(),
-                ));
-            communications2
-                .metatraffic_multicast
-                .receive(core::slice::from_ref(
-                    participant2
-                        .read_lock()
-                        .builtin_subscriber
-                        .as_ref()
-                        .unwrap(),
-                ));
-
-            task_spdp_discovery(participant1.clone()).unwrap();
-            task_spdp_discovery(participant2.clone()).unwrap();
-        }
-
-        // Create a reader and a writer on each participants
-        let my_topic = participant1_proxy
-            .create_topic::<UserData>("MyTopic", None, None, 0)
-            .unwrap();
-        let publisher1 = participant1_proxy.create_publisher(None, None, 0).unwrap();
-        let writer1 = publisher1
-            .create_datawriter(&my_topic, None, None, 0)
-            .unwrap();
-        let subscriber1 = participant1_proxy.create_subscriber(None, None, 0).unwrap();
-        let reader1 = subscriber1
-            .create_datareader(&my_topic, None, None, 0)
-            .unwrap();
-
-        let publisher2 = participant2_proxy.create_publisher(None, None, 0).unwrap();
-        let writer2 = publisher2
-            .create_datawriter(&my_topic, None, None, 0)
-            .unwrap();
-        let subscriber2 = participant2_proxy.create_subscriber(None, None, 0).unwrap();
-        let reader2 = subscriber2
-            .create_datareader(&my_topic, None, None, 0)
-            .unwrap();
-
-        // Send SEDP data
-        {
-            communications1
-                .metatraffic_unicast
-                .send(core::slice::from_ref(
-                    participant1.read_lock().builtin_publisher.as_ref().unwrap(),
-                ));
-            communications2
-                .metatraffic_unicast
-                .send(core::slice::from_ref(
-                    participant2.read_lock().builtin_publisher.as_ref().unwrap(),
-                ));
-
-            communications1
-                .metatraffic_unicast
-                .receive(core::slice::from_ref(
-                    participant1
-                        .read_lock()
-                        .builtin_subscriber
-                        .as_ref()
-                        .unwrap(),
-                ));
-            communications2
-                .metatraffic_unicast
-                .receive(core::slice::from_ref(
-                    participant2
-                        .read_lock()
-                        .builtin_subscriber
-                        .as_ref()
-                        .unwrap(),
-                ));
-        }
-
-        // Before the SEDP task the readers/writers are not matched
-        {
-            assert_eq!(0, matched_readers!(writer1).len());
-            assert_eq!(0, matched_readers!(writer2).len());
-            assert_eq!(0, matched_writers!(reader1).len());
-            assert_eq!(0, matched_writers!(reader2).len());
-        }
-
-        // call SEDP task
-        task_sedp_reader_discovery(participant1.clone()).unwrap();
-        task_sedp_reader_discovery(participant2.clone()).unwrap();
-        task_sedp_writer_discovery(participant1.clone()).unwrap();
-        task_sedp_writer_discovery(participant2.clone()).unwrap();
-
-        // After the SEDP task the readers/writers are matched
-        {
-            assert_eq!(2, matched_readers!(writer1).len());
-            assert_eq!(2, matched_readers!(writer2).len());
-            assert_eq!(2, matched_writers!(reader1).len());
-            assert_eq!(2, matched_writers!(reader2).len());
-        }
-    }
-
-    #[test]
-    fn sedp_discovery_doesnt_match_different_topics() {
-        let domain_id = 3;
-        let multicast_address = [239, 255, 0, 1];
-        let unicast_address = [127, 0, 0, 1];
-
-        // Create 2 participants
-        let mut communications1 = Communications::find_available(
-            domain_id,
-            [0; 6],
-            unicast_address.into(),
-            multicast_address.into(),
-        )
-        .unwrap();
-        let participant1 = RtpsShared::new(DomainParticipantAttributes::<RtpsStructureImpl>::new(
-            communications1.guid_prefix,
-            domain_id,
-            "".to_string(),
-            DomainParticipantQos::default(),
-            vec![communications1.metatraffic_unicast_locator()],
-            vec![communications1.metatraffic_multicast_locator()],
-            vec![communications1.default_unicast_locator()],
-            vec![],
-        ));
-        create_builtins(participant1.clone()).unwrap();
-        let participant1_proxy = DomainParticipantProxy::new(participant1.downgrade());
-
-        let mut communications2 = Communications::find_available(
-            domain_id,
-            [0; 6],
-            unicast_address.into(),
-            multicast_address.into(),
-        )
-        .unwrap();
-        let participant2 = RtpsShared::new(DomainParticipantAttributes::<RtpsStructureImpl>::new(
-            communications2.guid_prefix,
-            domain_id,
-            "".to_string(),
-            DomainParticipantQos::default(),
-            vec![communications2.metatraffic_unicast_locator()],
-            vec![communications2.metatraffic_multicast_locator()],
-            vec![communications2.default_unicast_locator()],
-            vec![],
-        ));
-        create_builtins(participant2.clone()).unwrap();
-        let participant2_proxy = DomainParticipantProxy::new(participant2.downgrade());
-
-        // Match SEDP endpoints
-        {
-            task_announce_participant(participant1.clone()).unwrap();
-            task_announce_participant(participant2.clone()).unwrap();
-
-            communications1
-                .metatraffic_unicast
-                .send(core::slice::from_ref(
-                    participant1.read_lock().builtin_publisher.as_ref().unwrap(),
-                ));
-            communications1
-                .metatraffic_unicast
-                .send(core::slice::from_ref(
-                    participant2.read_lock().builtin_publisher.as_ref().unwrap(),
-                ));
-
-            communications1
-                .metatraffic_multicast
-                .receive(core::slice::from_ref(
-                    participant1
-                        .read_lock()
-                        .builtin_subscriber
-                        .as_ref()
-                        .unwrap(),
-                ));
-            communications2
-                .metatraffic_multicast
-                .receive(core::slice::from_ref(
-                    participant2
-                        .read_lock()
-                        .builtin_subscriber
-                        .as_ref()
-                        .unwrap(),
-                ));
-
-            task_spdp_discovery(participant1.clone()).unwrap();
-            task_spdp_discovery(participant2.clone()).unwrap();
-        }
-
-        // Create a reader and a writer on each participants
-        let my_topic1 = participant1_proxy
-            .create_topic::<UserData>("MyTopic1", None, None, 0)
-            .unwrap();
-        let publisher1 = participant1_proxy.create_publisher(None, None, 0).unwrap();
-        let writer1 = publisher1
-            .create_datawriter(&my_topic1, None, None, 0)
-            .unwrap();
-        let subscriber1 = participant1_proxy.create_subscriber(None, None, 0).unwrap();
-        let reader1 = subscriber1
-            .create_datareader(&my_topic1, None, None, 0)
-            .unwrap();
-
-        let my_topic2 = participant2_proxy
-            .create_topic::<UserData>("MyTopic2", None, None, 0)
-            .unwrap();
-        let publisher2 = participant2_proxy.create_publisher(None, None, 0).unwrap();
-        let writer2 = publisher2
-            .create_datawriter(&my_topic2, None, None, 0)
-            .unwrap();
-        let subscriber2 = participant2_proxy.create_subscriber(None, None, 0).unwrap();
-        let reader2 = subscriber2
-            .create_datareader(&my_topic2, None, None, 0)
-            .unwrap();
-
-        // Send SEDP data
-        {
-            communications1
-                .metatraffic_unicast
-                .send(core::slice::from_ref(
-                    participant1.read_lock().builtin_publisher.as_ref().unwrap(),
-                ));
-            communications2
-                .metatraffic_unicast
-                .send(core::slice::from_ref(
-                    participant2.read_lock().builtin_publisher.as_ref().unwrap(),
-                ));
-
-            communications1
-                .metatraffic_unicast
-                .receive(core::slice::from_ref(
-                    participant1
-                        .read_lock()
-                        .builtin_subscriber
-                        .as_ref()
-                        .unwrap(),
-                ));
-            communications2
-                .metatraffic_unicast
-                .receive(core::slice::from_ref(
-                    participant2
-                        .read_lock()
-                        .builtin_subscriber
-                        .as_ref()
-                        .unwrap(),
-                ));
-        }
-
-        // Before the SEDP task the readers/writers are not matched
-        {
-            assert_eq!(0, matched_readers!(writer1).len());
-            assert_eq!(0, matched_readers!(writer2).len());
-            assert_eq!(0, matched_writers!(reader1).len());
-            assert_eq!(0, matched_writers!(reader2).len());
-        }
-
-        // call SEDP task
-        task_sedp_reader_discovery(participant1.clone()).unwrap();
-        task_sedp_reader_discovery(participant2.clone()).unwrap();
-        task_sedp_writer_discovery(participant1.clone()).unwrap();
-        task_sedp_writer_discovery(participant2.clone()).unwrap();
-
-        // After the SEDP task the readers/writers are matched only on the same participant
-        {
-            assert_eq!(1, matched_readers!(writer1).len());
-            assert_eq!(1, matched_readers!(writer2).len());
-            assert_eq!(1, matched_writers!(reader1).len());
-            assert_eq!(1, matched_writers!(reader2).len());
-        }
-    }
-}+use std::sync::{
+    atomic::{self, AtomicBool},
+    mpsc::{Receiver, SyncSender},
+    Arc,
+};
+
+use async_std::prelude::StreamExt;
+use dds_api::{
+    builtin_topics::ParticipantBuiltinTopicData,
+    dcps_psm::{BuiltInTopicKey, Time},
+    domain::domain_participant::DomainParticipant,
+    publication::{data_writer::DataWriter, publisher::Publisher},
+    return_type::{DDSError, DDSResult},
+    subscription::{data_reader::DataReader, subscriber::Subscriber},
+};
+use dds_implementation::{
+    data_representation_builtin_endpoints::{
+        sedp_discovered_reader_data::{SedpDiscoveredReaderData, DCPS_SUBSCRIPTION},
+        sedp_discovered_topic_data::{SedpDiscoveredTopicData, DCPS_TOPIC},
+        sedp_discovered_writer_data::{SedpDiscoveredWriterData, DCPS_PUBLICATION},
+        spdp_discovered_participant_data::{
+            ParticipantProxy, SpdpDiscoveredParticipantData, DCPS_PARTICIPANT,
+        },
+    },
+    dds_impl::{
+        data_reader_proxy::RtpsReader,
+        data_writer_proxy::RtpsWriter,
+        domain_participant_proxy::{DomainParticipantAttributes, DomainParticipantProxy},
+        publisher_proxy::PublisherProxy,
+        subscriber_proxy::SubscriberProxy,
+    },
+    utils::shared_object::RtpsShared,
+};
+use rtps_implementation::{
+    rtps_reader_proxy_impl::RtpsReaderProxyImpl, rtps_writer_proxy_impl::RtpsWriterProxyImpl,
+};
+use rtps_pim::{
+    behavior::{
+        reader::{
+            stateful_reader::RtpsStatefulReaderOperations,
+            writer_proxy::{RtpsWriterProxyAttributes, RtpsWriterProxyConstructor},
+        },
+        writer::{
+            reader_proxy::{RtpsReaderProxyAttributes, RtpsReaderProxyConstructor},
+            stateful_writer::RtpsStatefulWriterOperations,
+        },
+    },
+    discovery::{
+        participant_discovery::ParticipantDiscovery,
+        spdp::spdp_discovered_participant_data::RtpsSpdpDiscoveredParticipantDataAttributes,
+        types::{BuiltinEndpointQos, BuiltinEndpointSet},
+    },
+    structure::{entity::RtpsEntityAttributes, participant::RtpsParticipantAttributes},
+};
+
+use crate::domain_participant_factory::RtpsStructureImpl;
+
+pub struct Executor {
+    pub receiver: Receiver<EnabledPeriodicTask>,
+}
+
+impl Executor {
+    pub fn run(&self) {
+        while let Ok(mut enabled_periodic_task) = self.receiver.try_recv() {
+            async_std::task::spawn(async move {
+                let mut interval = async_std::stream::interval(enabled_periodic_task.period);
+                loop {
+                    if enabled_periodic_task.enabled.load(atomic::Ordering::SeqCst) {
+                        (enabled_periodic_task.task)();
+                    } else {
+                        println!("Task not enabled: {}", enabled_periodic_task.name);
+                    }
+                    interval.next().await;
+                }
+            });
+        }
+    }
+}
+
+#[derive(Clone)]
+pub struct Spawner {
+    pub task_sender: SyncSender<EnabledPeriodicTask>,
+    pub enabled: Arc<AtomicBool>,
+}
+
+impl Spawner {
+    pub fn new(task_sender: SyncSender<EnabledPeriodicTask>) -> Self {
+        Self {
+            task_sender,
+            enabled: Arc::new(AtomicBool::new(false)),
+        }
+    }
+
+    pub fn spawn_enabled_periodic_task(
+        &self,
+        name: &'static str,
+        task: impl FnMut() -> () + Send + Sync + 'static,
+        period: std::time::Duration,
+    ) {
+        self.task_sender
+            .send(EnabledPeriodicTask {
+                name,
+                task: Box::new(task),
+                period,
+                enabled: self.enabled.clone(),
+            })
+            .unwrap();
+    }
+
+    pub fn enable_tasks(&self) {
+        self.enabled.store(true, atomic::Ordering::SeqCst);
+    }
+
+    pub fn _disable_tasks(&self) {
+        self.enabled.store(false, atomic::Ordering::SeqCst);
+    }
+}
+
+pub struct EnabledPeriodicTask {
+    pub name: &'static str,
+    pub task: Box<dyn FnMut() -> () + Send + Sync>,
+    pub period: std::time::Duration,
+    pub enabled: Arc<AtomicBool>,
+}
+
+pub fn task_spdp_discovery(
+    domain_participant: RtpsShared<DomainParticipantAttributes<RtpsStructureImpl>>,
+) -> DDSResult<()> {
+    let domain_participant_proxy = DomainParticipantProxy::new(domain_participant.downgrade());
+    let builtin_subscriber = SubscriberProxy::new(
+        domain_participant_proxy.clone(),
+        domain_participant
+            .read_lock()
+            .builtin_subscriber
+            .as_ref()
+            .ok_or(DDSError::PreconditionNotMet(
+                "Domain participant has no builtin subscriber".to_string(),
+            ))?
+            .downgrade(),
+    );
+    let builtin_publisher = PublisherProxy::new(
+        domain_participant
+            .read_lock()
+            .builtin_publisher
+            .as_ref()
+            .ok_or(DDSError::PreconditionNotMet(
+                "Domain participant has no builtin publisher".to_string(),
+            ))?
+            .downgrade(),
+    );
+
+    let dcps_participant_topic = domain_participant_proxy
+        .lookup_topicdescription::<SpdpDiscoveredParticipantData>(DCPS_PARTICIPANT)?;
+    let dcps_publication_topic = domain_participant_proxy
+        .lookup_topicdescription::<SedpDiscoveredWriterData>(DCPS_PUBLICATION)?;
+    let dcps_subscription_topic = domain_participant_proxy
+        .lookup_topicdescription::<SedpDiscoveredReaderData>(DCPS_SUBSCRIPTION)?;
+    let dcps_topic_topic =
+        domain_participant_proxy.lookup_topicdescription::<SedpDiscoveredTopicData>(DCPS_TOPIC)?;
+
+    let spdp_builtin_participant_data_reader =
+        builtin_subscriber.lookup_datareader(&dcps_participant_topic)?;
+
+    let sedp_builtin_publication_writer_shared = builtin_publisher
+        .lookup_datawriter(&dcps_publication_topic)?
+        .as_ref()
+        .upgrade()?;
+
+    let sedp_builtin_publication_reader_shared = builtin_subscriber
+        .lookup_datareader(&dcps_publication_topic)?
+        .as_ref()
+        .upgrade()?;
+
+    let sedp_builtin_subscription_writer_shared = builtin_publisher
+        .lookup_datawriter(&dcps_subscription_topic)?
+        .as_ref()
+        .upgrade()?;
+
+    let sedp_builtin_subscription_reader_shared = builtin_subscriber
+        .lookup_datareader(&dcps_subscription_topic)?
+        .as_ref()
+        .upgrade()?;
+
+    let sedp_builtin_topic_writer_shared = builtin_publisher
+        .lookup_datawriter(&dcps_topic_topic)?
+        .as_ref()
+        .upgrade()?;
+
+    let sedp_builtin_topic_reader_shared = builtin_subscriber
+        .lookup_datareader(&dcps_topic_topic)?
+        .as_ref()
+        .upgrade()?;
+
+    let mut sedp_builtin_publication_writer_lock =
+        sedp_builtin_publication_writer_shared.write_lock();
+    let sedp_builtin_publication_writer = sedp_builtin_publication_writer_lock
+        .rtps_writer
+        .try_as_stateful_writer()?;
+
+    let mut sedp_builtin_publication_reader_lock =
+        sedp_builtin_publication_reader_shared.write_lock();
+    let sedp_builtin_publication_reader = sedp_builtin_publication_reader_lock
+        .rtps_reader
+        .try_as_stateful_reader()?;
+
+    let mut sedp_builtin_subscription_writer_lock =
+        sedp_builtin_subscription_writer_shared.write_lock();
+    let sedp_builtin_subscription_writer = sedp_builtin_subscription_writer_lock
+        .rtps_writer
+        .try_as_stateful_writer()?;
+
+    let mut sedp_builtin_subscription_reader_lock =
+        sedp_builtin_subscription_reader_shared.write_lock();
+    let sedp_builtin_subscription_reader = sedp_builtin_subscription_reader_lock
+        .rtps_reader
+        .try_as_stateful_reader()?;
+
+    let mut sedp_builtin_topic_writer_lock = sedp_builtin_topic_writer_shared.write_lock();
+    let sedp_builtin_topic_writer = sedp_builtin_topic_writer_lock
+        .rtps_writer
+        .try_as_stateful_writer()?;
+
+    let mut sedp_builtin_topic_reader_lock = sedp_builtin_topic_reader_shared.write_lock();
+    let sedp_builtin_topic_reader = sedp_builtin_topic_reader_lock
+        .rtps_reader
+        .try_as_stateful_reader()?;
+
+    if let Ok(samples) = spdp_builtin_participant_data_reader.take(1, &[], &[], &[]) {
+        for (discovered_participant, _) in samples.iter() {
+            if let Ok(participant_discovery) = ParticipantDiscovery::new(
+                discovered_participant,
+                domain_participant.read_lock().domain_id as u32,
+                &domain_participant.read_lock().domain_tag,
+            ) {
+                if !sedp_builtin_publication_writer
+                    .matched_readers
+                    .iter()
+                    .any(|r| r.remote_reader_guid().prefix == discovered_participant.guid_prefix())
+                {
+                    participant_discovery.discovered_participant_add_publications_writer(
+                        sedp_builtin_publication_writer,
+                    );
+                }
+
+                if !sedp_builtin_publication_reader
+                    .matched_writers
+                    .iter()
+                    .any(|w| w.remote_writer_guid().prefix == discovered_participant.guid_prefix())
+                {
+                    participant_discovery.discovered_participant_add_publications_reader(
+                        sedp_builtin_publication_reader,
+                    );
+                }
+
+                if !sedp_builtin_subscription_writer
+                    .matched_readers
+                    .iter()
+                    .any(|r| r.remote_reader_guid().prefix == discovered_participant.guid_prefix())
+                {
+                    participant_discovery.discovered_participant_add_subscriptions_writer(
+                        sedp_builtin_subscription_writer,
+                    );
+                }
+
+                if !sedp_builtin_subscription_reader
+                    .matched_writers
+                    .iter()
+                    .any(|w| w.remote_writer_guid().prefix == discovered_participant.guid_prefix())
+                {
+                    participant_discovery.discovered_participant_add_subscriptions_reader(
+                        sedp_builtin_subscription_reader,
+                    );
+                }
+
+                if !sedp_builtin_topic_writer
+                    .matched_readers
+                    .iter()
+                    .any(|r| r.remote_reader_guid().prefix == discovered_participant.guid_prefix())
+                {
+                    participant_discovery
+                        .discovered_participant_add_topics_writer(sedp_builtin_topic_writer);
+                }
+
+                if !sedp_builtin_topic_reader
+                    .matched_writers
+                    .iter()
+                    .any(|w| w.remote_writer_guid().prefix == discovered_participant.guid_prefix())
+                {
+                    participant_discovery
+                        .discovered_participant_add_topics_reader(sedp_builtin_topic_reader);
+                }
+            }
+        }
+    }
+
+    Ok(())
+}
+
+pub fn task_sedp_writer_discovery(
+    domain_participant: RtpsShared<DomainParticipantAttributes<RtpsStructureImpl>>,
+) -> DDSResult<()> {
+    if domain_participant
+        .read_lock()
+        .user_defined_subscriber_list
+        .is_empty()
+    {
+        return Ok(());
+    }
+
+    let domain_participant_proxy = DomainParticipantProxy::new(domain_participant.downgrade());
+
+    let builtin_subscriber = SubscriberProxy::new(
+        domain_participant_proxy.clone(),
+        domain_participant
+            .read_lock()
+            .builtin_subscriber
+            .as_ref()
+            .ok_or(DDSError::PreconditionNotMet(
+                "Domain participant has no builtin subscriber".to_string(),
+            ))?
+            .downgrade(),
+    );
+    let dcps_publication_topic = domain_participant_proxy
+        .lookup_topicdescription::<SedpDiscoveredWriterData>(DCPS_PUBLICATION)?;
+    let sedp_builtin_publication_reader =
+        builtin_subscriber.lookup_datareader(&dcps_publication_topic)?;
+
+    let samples = sedp_builtin_publication_reader.take(1, &[], &[], &[]);
+
+    for (sample, _) in samples.unwrap_or(vec![]).iter() {
+        let topic_name = &sample.publication_builtin_topic_data.topic_name;
+        let type_name = &sample.publication_builtin_topic_data.type_name;
+        for subscriber in domain_participant
+            .read_lock()
+            .user_defined_subscriber_list
+            .iter()
+        {
+            let subscriber_lock = subscriber.read_lock();
+            for data_reader in subscriber_lock.data_reader_list.iter() {
+                let mut data_reader_lock = data_reader.write_lock();
+                let reader_topic_name = &data_reader_lock.topic.read_lock().topic_name.clone();
+                let reader_type_name = data_reader_lock.topic.read_lock().type_name;
+                if topic_name == reader_topic_name && type_name == reader_type_name {
+                    let writer_proxy = RtpsWriterProxyImpl::new(
+                        sample.writer_proxy.remote_writer_guid,
+                        sample.writer_proxy.unicast_locator_list.as_ref(),
+                        sample.writer_proxy.multicast_locator_list.as_ref(),
+                        sample.writer_proxy.data_max_size_serialized,
+                        sample.writer_proxy.remote_group_entity_id,
+                    );
+                    match &mut data_reader_lock.rtps_reader {
+                        RtpsReader::Stateless(_) => (),
+                        RtpsReader::Stateful(rtps_stateful_reader) => {
+                            rtps_stateful_reader.matched_writer_add(writer_proxy);
+
+                            data_reader_lock.status.total_count += 1;
+                            data_reader_lock.status.total_count_change += 1;
+                            data_reader_lock.status.current_count += 1;
+                            data_reader_lock.status.current_count_change += 1;
+
+                            data_reader_lock.listener.as_ref().map(|l| {
+                                l.trigger_on_subscription_matched(
+                                    data_reader.clone(),
+                                    data_reader_lock.status,
+                                )
+                            });
+
+                            data_reader_lock.status.total_count_change = 0;
+                            data_reader_lock.status.current_count_change = 0;
+                        }
+                    };
+                }
+            }
+        }
+    }
+
+    Ok(())
+}
+
+pub fn task_sedp_reader_discovery(
+    domain_participant: RtpsShared<DomainParticipantAttributes<RtpsStructureImpl>>,
+) -> DDSResult<()> {
+    if domain_participant
+        .read_lock()
+        .user_defined_publisher_list
+        .is_empty()
+    {
+        return Ok(());
+    }
+
+    let domain_participant_proxy = DomainParticipantProxy::new(domain_participant.downgrade());
+
+    let builtin_subscriber = SubscriberProxy::new(
+        domain_participant_proxy.clone(),
+        domain_participant
+            .read_lock()
+            .builtin_subscriber
+            .as_ref()
+            .ok_or(DDSError::PreconditionNotMet(
+                "Domain participant has no builtin subscriber".to_string(),
+            ))?
+            .downgrade(),
+    );
+    let dcps_subscription_topic = domain_participant_proxy
+        .lookup_topicdescription::<SedpDiscoveredReaderData>(DCPS_SUBSCRIPTION)?;
+    let sedp_builtin_subscription_reader =
+        builtin_subscriber.lookup_datareader(&dcps_subscription_topic)?;
+
+    let samples = sedp_builtin_subscription_reader.take(1, &[], &[], &[]);
+
+    for (sample, _) in samples.unwrap_or(vec![]).iter() {
+        let topic_name = &sample.subscription_builtin_topic_data.topic_name;
+        let type_name = &sample.subscription_builtin_topic_data.type_name;
+        for publisher in domain_participant
+            .read_lock()
+            .user_defined_publisher_list
+            .iter()
+        {
+            let publisher_lock = publisher.read_lock();
+            for data_writer in publisher_lock.data_writer_list.iter() {
+                let mut data_writer_lock = data_writer.write_lock();
+                let writer_topic_name = &data_writer_lock.topic.read_lock().topic_name.clone();
+                let writer_type_name = data_writer_lock.topic.read_lock().type_name;
+                if topic_name == writer_topic_name && type_name == writer_type_name {
+                    let reader_proxy = RtpsReaderProxyImpl::new(
+                        sample.reader_proxy.remote_reader_guid,
+                        sample.reader_proxy.remote_group_entity_id,
+                        sample.reader_proxy.unicast_locator_list.as_ref(),
+                        sample.reader_proxy.multicast_locator_list.as_ref(),
+                        sample.reader_proxy.expects_inline_qos,
+                        true, // ???
+                    );
+                    match &mut data_writer_lock.rtps_writer {
+                        RtpsWriter::Stateless(_) => (),
+                        RtpsWriter::Stateful(rtps_stateful_writer) => {
+                            rtps_stateful_writer.matched_reader_add(reader_proxy);
+
+                            data_writer_lock.status.total_count += 1;
+
+                            data_writer_lock
+                                .listener
+                                .as_ref()
+                                .map(|l| l.on_publication_matched(data_writer_lock.status));
+                        }
+                    };
+                }
+            }
+        }
+    }
+
+    Ok(())
+}
+
+pub fn task_announce_participant(
+    domain_participant: RtpsShared<DomainParticipantAttributes<RtpsStructureImpl>>,
+) -> DDSResult<()> {
+    let spdp_participant_writer = {
+        let domain_participant_proxy = DomainParticipantProxy::new(domain_participant.downgrade());
+        let dcps_topic_participant =
+            domain_participant_proxy.lookup_topicdescription(DCPS_PARTICIPANT)?;
+        let builtin_publisher = PublisherProxy::new(
+            domain_participant
+                .read_lock()
+                .builtin_publisher
+                .as_ref()
+                .ok_or(DDSError::PreconditionNotMet(
+                    "Domain participant has no builtin publisher".to_string(),
+                ))?
+                .downgrade(),
+        );
+
+        builtin_publisher.lookup_datawriter(&dcps_topic_participant)?
+    };
+
+    let discovered_participant_data = SpdpDiscoveredParticipantData {
+        dds_participant_data: ParticipantBuiltinTopicData {
+            key: BuiltInTopicKey {
+                value: domain_participant
+                    .read_lock()
+                    .rtps_participant
+                    .guid()
+                    .into(),
+            },
+            user_data: domain_participant.read_lock().qos.user_data.clone(),
+        },
+        participant_proxy: ParticipantProxy {
+            domain_id: domain_participant.read_lock().domain_id as u32,
+            domain_tag: domain_participant.read_lock().domain_tag.clone(),
+            protocol_version: domain_participant
+                .read_lock()
+                .rtps_participant
+                .protocol_version(),
+            guid_prefix: domain_participant
+                .read_lock()
+                .rtps_participant
+                .guid()
+                .prefix(),
+            vendor_id: domain_participant.read_lock().rtps_participant.vendor_id(),
+            expects_inline_qos: false,
+            metatraffic_unicast_locator_list: domain_participant
+                .read_lock()
+                .metatraffic_unicast_locator_list
+                .clone(),
+            metatraffic_multicast_locator_list: domain_participant
+                .read_lock()
+                .metatraffic_multicast_locator_list
+                .clone(),
+            default_unicast_locator_list: domain_participant
+                .read_lock()
+                .rtps_participant
+                .default_unicast_locator_list()
+                .to_vec(),
+            default_multicast_locator_list: domain_participant
+                .read_lock()
+                .rtps_participant
+                .default_multicast_locator_list()
+                .to_vec(),
+            available_builtin_endpoints: BuiltinEndpointSet::default(),
+            manual_liveliness_count: domain_participant.read_lock().manual_liveliness_count,
+            builtin_endpoint_qos: BuiltinEndpointQos::default(),
+        },
+        lease_duration: domain_participant.read_lock().lease_duration,
+    };
+
+    spdp_participant_writer.write_w_timestamp(
+        &discovered_participant_data,
+        None,
+        Time { sec: 0, nanosec: 0 },
+    )?;
+
+    Ok(())
+}
+
+#[cfg(test)]
+mod tests {
+    use dds_api::{
+        domain::domain_participant::DomainParticipant,
+        infrastructure::qos::DomainParticipantQos,
+        publication::publisher::Publisher,
+        return_type::{DDSError, DDSResult},
+        subscription::subscriber::Subscriber,
+    };
+    use dds_implementation::{
+        data_representation_builtin_endpoints::{
+            sedp_discovered_reader_data::{SedpDiscoveredReaderData, DCPS_SUBSCRIPTION},
+            sedp_discovered_topic_data::{SedpDiscoveredTopicData, DCPS_TOPIC},
+            sedp_discovered_writer_data::{SedpDiscoveredWriterData, DCPS_PUBLICATION},
+        },
+        dds_impl::{
+            domain_participant_proxy::{DomainParticipantAttributes, DomainParticipantProxy},
+            publisher_proxy::PublisherProxy,
+            subscriber_proxy::SubscriberProxy,
+        },
+        dds_type::{DdsDeserialize, DdsSerialize, DdsType},
+        utils::shared_object::RtpsShared,
+    };
+
+    use crate::{
+        domain_participant_factory::{create_builtins, Communications, RtpsStructureImpl},
+        tasks::task_sedp_reader_discovery,
+    };
+
+    use super::{task_announce_participant, task_sedp_writer_discovery, task_spdp_discovery};
+
+    struct UserData(u8);
+
+    impl DdsType for UserData {
+        fn type_name() -> &'static str {
+            "UserData"
+        }
+
+        fn has_key() -> bool {
+            false
+        }
+    }
+
+    impl DdsSerialize for UserData {
+        fn serialize<W: std::io::Write, E: dds_implementation::dds_type::Endianness>(
+            &self,
+            mut writer: W,
+        ) -> DDSResult<()> {
+            writer
+                .write(&[self.0])
+                .map(|_| ())
+                .map_err(|e| DDSError::PreconditionNotMet(format!("{}", e)))
+        }
+    }
+
+    impl<'de> DdsDeserialize<'de> for UserData {
+        fn deserialize(buf: &mut &'de [u8]) -> DDSResult<Self> {
+            Ok(UserData(buf[0]))
+        }
+    }
+
+    macro_rules! matched_readers {
+        ($writer:ident) => {
+            $writer
+                .as_ref()
+                .upgrade()
+                .unwrap()
+                .write_lock()
+                .rtps_writer
+                .try_as_stateful_writer()
+                .unwrap()
+                .matched_readers
+        };
+    }
+
+    macro_rules! matched_writers {
+        ($reader:ident) => {
+            $reader
+                .as_ref()
+                .upgrade()
+                .unwrap()
+                .write_lock()
+                .rtps_reader
+                .try_as_stateful_reader()
+                .unwrap()
+                .matched_writers
+        };
+    }
+
+    #[test]
+    fn spdp_task_matches_all_sedp_endpoints() {
+        let domain_id = 1;
+        let multicast_address = [239, 255, 0, 1];
+        let unicast_address = [127, 0, 0, 1];
+
+        // Create 2 participants
+        let mut communications1 = Communications::find_available(
+            domain_id,
+            [0; 6],
+            unicast_address.into(),
+            multicast_address.into(),
+        )
+        .unwrap();
+        let participant1 = RtpsShared::new(DomainParticipantAttributes::<RtpsStructureImpl>::new(
+            communications1.guid_prefix,
+            domain_id,
+            "".to_string(),
+            DomainParticipantQos::default(),
+            vec![communications1.metatraffic_unicast_locator()],
+            vec![communications1.metatraffic_multicast_locator()],
+            vec![communications1.default_unicast_locator()],
+            vec![],
+        ));
+        create_builtins(participant1.clone()).unwrap();
+        let participant1_proxy = DomainParticipantProxy::new(participant1.downgrade());
+
+        let mut communications2 = Communications::find_available(
+            domain_id,
+            [0; 6],
+            unicast_address.into(),
+            multicast_address.into(),
+        )
+        .unwrap();
+        let participant2 = RtpsShared::new(DomainParticipantAttributes::<RtpsStructureImpl>::new(
+            communications2.guid_prefix,
+            domain_id,
+            "".to_string(),
+            DomainParticipantQos::default(),
+            vec![communications2.metatraffic_unicast_locator()],
+            vec![communications2.metatraffic_multicast_locator()],
+            vec![communications2.default_unicast_locator()],
+            vec![],
+        ));
+        create_builtins(participant2.clone()).unwrap();
+        let participant2_proxy = DomainParticipantProxy::new(participant2.downgrade());
+
+        // Get the SEDP endpoints
+        let dcps_publication_topic = participant1_proxy
+            .lookup_topicdescription::<SedpDiscoveredWriterData>(DCPS_PUBLICATION)
+            .unwrap();
+        let dcps_subscription_topic = participant1_proxy
+            .lookup_topicdescription::<SedpDiscoveredReaderData>(DCPS_SUBSCRIPTION)
+            .unwrap();
+        let dcps_topic_topic = participant1_proxy
+            .lookup_topicdescription::<SedpDiscoveredTopicData>(DCPS_TOPIC)
+            .unwrap();
+
+        let participant1_publisher = PublisherProxy::new(
+            participant1
+                .read_lock()
+                .builtin_publisher
+                .as_ref()
+                .unwrap()
+                .downgrade(),
+        );
+        let participant1_subscriber = SubscriberProxy::new(
+            participant1_proxy.clone(),
+            participant1
+                .read_lock()
+                .builtin_subscriber
+                .as_ref()
+                .unwrap()
+                .downgrade(),
+        );
+
+        let participant1_sedp_publication_writer = participant1_publisher
+            .lookup_datawriter(&dcps_publication_topic)
+            .unwrap();
+        let participant1_sedp_publication_reader = participant1_subscriber
+            .lookup_datareader(&dcps_publication_topic)
+            .unwrap();
+        let participant1_sedp_subscription_writer = participant1_publisher
+            .lookup_datawriter(&dcps_subscription_topic)
+            .unwrap();
+        let participant1_sedp_subscription_reader = participant1_subscriber
+            .lookup_datareader(&dcps_subscription_topic)
+            .unwrap();
+        let participant1_sedp_topic_writer = participant1_publisher
+            .lookup_datawriter(&dcps_topic_topic)
+            .unwrap();
+        let participant1_sedp_topic_reader = participant1_subscriber
+            .lookup_datareader(&dcps_topic_topic)
+            .unwrap();
+
+        let participant2_publisher = PublisherProxy::new(
+            participant2
+                .read_lock()
+                .builtin_publisher
+                .as_ref()
+                .unwrap()
+                .downgrade(),
+        );
+        let participant2_subscriber = SubscriberProxy::new(
+            participant2_proxy.clone(),
+            participant2
+                .read_lock()
+                .builtin_subscriber
+                .as_ref()
+                .unwrap()
+                .downgrade(),
+        );
+
+        let participant2_sedp_publication_writer = participant2_publisher
+            .lookup_datawriter(&dcps_publication_topic)
+            .unwrap();
+        let participant2_sedp_publication_reader = participant2_subscriber
+            .lookup_datareader(&dcps_publication_topic)
+            .unwrap();
+        let participant2_sedp_subscription_writer = participant2_publisher
+            .lookup_datawriter(&dcps_subscription_topic)
+            .unwrap();
+        let participant2_sedp_subscription_reader = participant2_subscriber
+            .lookup_datareader(&dcps_subscription_topic)
+            .unwrap();
+        let participant2_sedp_topic_writer = participant2_publisher
+            .lookup_datawriter(&dcps_topic_topic)
+            .unwrap();
+        let participant2_sedp_topic_reader = participant2_subscriber
+            .lookup_datareader(&dcps_topic_topic)
+            .unwrap();
+
+        // Before the SPDP task nothing is matched
+        {
+            assert_eq!(
+                0,
+                matched_readers!(participant1_sedp_publication_writer).len()
+            );
+            assert_eq!(
+                0,
+                matched_writers!(participant1_sedp_publication_reader).len()
+            );
+            assert_eq!(
+                0,
+                matched_readers!(participant1_sedp_subscription_writer).len()
+            );
+            assert_eq!(
+                0,
+                matched_writers!(participant1_sedp_subscription_reader).len()
+            );
+            assert_eq!(0, matched_readers!(participant1_sedp_topic_writer).len());
+            assert_eq!(0, matched_writers!(participant1_sedp_topic_reader).len());
+            assert_eq!(
+                0,
+                matched_readers!(participant2_sedp_publication_writer).len()
+            );
+            assert_eq!(
+                0,
+                matched_writers!(participant2_sedp_publication_reader).len()
+            );
+            assert_eq!(
+                0,
+                matched_readers!(participant2_sedp_subscription_writer).len()
+            );
+            assert_eq!(
+                0,
+                matched_writers!(participant2_sedp_subscription_reader).len()
+            );
+            assert_eq!(0, matched_readers!(participant2_sedp_topic_writer).len());
+            assert_eq!(0, matched_writers!(participant2_sedp_topic_reader).len());
+        }
+
+        // Announce the participant
+        {
+            task_announce_participant(participant1.clone()).unwrap();
+            task_announce_participant(participant2.clone()).unwrap();
+
+            communications1
+                .metatraffic_unicast
+                .send(core::slice::from_ref(
+                    participant1.read_lock().builtin_publisher.as_ref().unwrap(),
+                ));
+            communications2
+                .metatraffic_unicast
+                .send(core::slice::from_ref(
+                    participant2.read_lock().builtin_publisher.as_ref().unwrap(),
+                ));
+
+            communications1
+                .metatraffic_multicast
+                .receive(core::slice::from_ref(
+                    participant1
+                        .read_lock()
+                        .builtin_subscriber
+                        .as_ref()
+                        .unwrap(),
+                ));
+            communications2
+                .metatraffic_multicast
+                .receive(core::slice::from_ref(
+                    participant2
+                        .read_lock()
+                        .builtin_subscriber
+                        .as_ref()
+                        .unwrap(),
+                ));
+        }
+
+        task_spdp_discovery(participant1.clone()).unwrap();
+        task_spdp_discovery(participant2.clone()).unwrap();
+
+        // After the SPDP task everything is matched to 2 endpoints (from itself and the other participant)
+        {
+            assert_eq!(
+                2,
+                matched_readers!(participant1_sedp_publication_writer).len()
+            );
+            assert_eq!(
+                2,
+                matched_writers!(participant1_sedp_publication_reader).len()
+            );
+            assert_eq!(
+                2,
+                matched_readers!(participant1_sedp_subscription_writer).len()
+            );
+            assert_eq!(
+                2,
+                matched_writers!(participant1_sedp_subscription_reader).len()
+            );
+            assert_eq!(2, matched_readers!(participant1_sedp_topic_writer).len());
+            assert_eq!(2, matched_writers!(participant1_sedp_topic_reader).len());
+            assert_eq!(
+                2,
+                matched_readers!(participant2_sedp_publication_writer).len()
+            );
+            assert_eq!(
+                2,
+                matched_writers!(participant2_sedp_publication_reader).len()
+            );
+            assert_eq!(
+                2,
+                matched_readers!(participant2_sedp_subscription_writer).len()
+            );
+            assert_eq!(
+                2,
+                matched_writers!(participant2_sedp_subscription_reader).len()
+            );
+            assert_eq!(2, matched_readers!(participant2_sedp_topic_writer).len());
+            assert_eq!(2, matched_writers!(participant2_sedp_topic_reader).len());
+        }
+    }
+
+    #[test]
+    fn sedp_discovery_matches_user_readers_and_writers() {
+        let domain_id = 2;
+        let multicast_address = [239, 255, 0, 1];
+        let unicast_address = [127, 0, 0, 1];
+
+        // Create 2 participants
+        let mut communications1 = Communications::find_available(
+            domain_id,
+            [0; 6],
+            unicast_address.into(),
+            multicast_address.into(),
+        )
+        .unwrap();
+        let participant1 = RtpsShared::new(DomainParticipantAttributes::<RtpsStructureImpl>::new(
+            communications1.guid_prefix,
+            domain_id,
+            "".to_string(),
+            DomainParticipantQos::default(),
+            vec![communications1.metatraffic_unicast_locator()],
+            vec![communications1.metatraffic_multicast_locator()],
+            vec![communications1.default_unicast_locator()],
+            vec![],
+        ));
+        create_builtins(participant1.clone()).unwrap();
+        let participant1_proxy = DomainParticipantProxy::new(participant1.downgrade());
+
+        let mut communications2 = Communications::find_available(
+            domain_id,
+            [0; 6],
+            unicast_address.into(),
+            multicast_address.into(),
+        )
+        .unwrap();
+        let participant2 = RtpsShared::new(DomainParticipantAttributes::<RtpsStructureImpl>::new(
+            communications2.guid_prefix,
+            domain_id,
+            "".to_string(),
+            DomainParticipantQos::default(),
+            vec![communications2.metatraffic_unicast_locator()],
+            vec![communications2.metatraffic_multicast_locator()],
+            vec![communications2.default_unicast_locator()],
+            vec![],
+        ));
+        create_builtins(participant2.clone()).unwrap();
+        let participant2_proxy = DomainParticipantProxy::new(participant2.downgrade());
+
+        // Match SEDP endpoints
+        {
+            task_announce_participant(participant1.clone()).unwrap();
+            task_announce_participant(participant2.clone()).unwrap();
+
+            communications1
+                .metatraffic_unicast
+                .send(core::slice::from_ref(
+                    participant1.read_lock().builtin_publisher.as_ref().unwrap(),
+                ));
+            communications2
+                .metatraffic_unicast
+                .send(core::slice::from_ref(
+                    participant2.read_lock().builtin_publisher.as_ref().unwrap(),
+                ));
+
+            communications1
+                .metatraffic_multicast
+                .receive(core::slice::from_ref(
+                    participant1
+                        .read_lock()
+                        .builtin_subscriber
+                        .as_ref()
+                        .unwrap(),
+                ));
+            communications2
+                .metatraffic_multicast
+                .receive(core::slice::from_ref(
+                    participant2
+                        .read_lock()
+                        .builtin_subscriber
+                        .as_ref()
+                        .unwrap(),
+                ));
+
+            task_spdp_discovery(participant1.clone()).unwrap();
+            task_spdp_discovery(participant2.clone()).unwrap();
+        }
+
+        // Create a reader and a writer on each participants
+        let my_topic = participant1_proxy
+            .create_topic::<UserData>("MyTopic", None, None, 0)
+            .unwrap();
+        let publisher1 = participant1_proxy.create_publisher(None, None, 0).unwrap();
+        let writer1 = publisher1
+            .create_datawriter(&my_topic, None, None, 0)
+            .unwrap();
+        let subscriber1 = participant1_proxy.create_subscriber(None, None, 0).unwrap();
+        let reader1 = subscriber1
+            .create_datareader(&my_topic, None, None, 0)
+            .unwrap();
+
+        let publisher2 = participant2_proxy.create_publisher(None, None, 0).unwrap();
+        let writer2 = publisher2
+            .create_datawriter(&my_topic, None, None, 0)
+            .unwrap();
+        let subscriber2 = participant2_proxy.create_subscriber(None, None, 0).unwrap();
+        let reader2 = subscriber2
+            .create_datareader(&my_topic, None, None, 0)
+            .unwrap();
+
+        // Send SEDP data
+        {
+            communications1
+                .metatraffic_unicast
+                .send(core::slice::from_ref(
+                    participant1.read_lock().builtin_publisher.as_ref().unwrap(),
+                ));
+            communications2
+                .metatraffic_unicast
+                .send(core::slice::from_ref(
+                    participant2.read_lock().builtin_publisher.as_ref().unwrap(),
+                ));
+
+            communications1
+                .metatraffic_unicast
+                .receive(core::slice::from_ref(
+                    participant1
+                        .read_lock()
+                        .builtin_subscriber
+                        .as_ref()
+                        .unwrap(),
+                ));
+            communications2
+                .metatraffic_unicast
+                .receive(core::slice::from_ref(
+                    participant2
+                        .read_lock()
+                        .builtin_subscriber
+                        .as_ref()
+                        .unwrap(),
+                ));
+        }
+
+        // Before the SEDP task the readers/writers are not matched
+        {
+            assert_eq!(0, matched_readers!(writer1).len());
+            assert_eq!(0, matched_readers!(writer2).len());
+            assert_eq!(0, matched_writers!(reader1).len());
+            assert_eq!(0, matched_writers!(reader2).len());
+        }
+
+        // call SEDP task
+        task_sedp_reader_discovery(participant1.clone()).unwrap();
+        task_sedp_reader_discovery(participant2.clone()).unwrap();
+        task_sedp_writer_discovery(participant1.clone()).unwrap();
+        task_sedp_writer_discovery(participant2.clone()).unwrap();
+
+        // After the SEDP task the readers/writers are matched
+        {
+            assert_eq!(2, matched_readers!(writer1).len());
+            assert_eq!(2, matched_readers!(writer2).len());
+            assert_eq!(2, matched_writers!(reader1).len());
+            assert_eq!(2, matched_writers!(reader2).len());
+        }
+    }
+
+    #[test]
+    fn sedp_discovery_doesnt_match_different_topics() {
+        let domain_id = 3;
+        let multicast_address = [239, 255, 0, 1];
+        let unicast_address = [127, 0, 0, 1];
+
+        // Create 2 participants
+        let mut communications1 = Communications::find_available(
+            domain_id,
+            [0; 6],
+            unicast_address.into(),
+            multicast_address.into(),
+        )
+        .unwrap();
+        let participant1 = RtpsShared::new(DomainParticipantAttributes::<RtpsStructureImpl>::new(
+            communications1.guid_prefix,
+            domain_id,
+            "".to_string(),
+            DomainParticipantQos::default(),
+            vec![communications1.metatraffic_unicast_locator()],
+            vec![communications1.metatraffic_multicast_locator()],
+            vec![communications1.default_unicast_locator()],
+            vec![],
+        ));
+        create_builtins(participant1.clone()).unwrap();
+        let participant1_proxy = DomainParticipantProxy::new(participant1.downgrade());
+
+        let mut communications2 = Communications::find_available(
+            domain_id,
+            [0; 6],
+            unicast_address.into(),
+            multicast_address.into(),
+        )
+        .unwrap();
+        let participant2 = RtpsShared::new(DomainParticipantAttributes::<RtpsStructureImpl>::new(
+            communications2.guid_prefix,
+            domain_id,
+            "".to_string(),
+            DomainParticipantQos::default(),
+            vec![communications2.metatraffic_unicast_locator()],
+            vec![communications2.metatraffic_multicast_locator()],
+            vec![communications2.default_unicast_locator()],
+            vec![],
+        ));
+        create_builtins(participant2.clone()).unwrap();
+        let participant2_proxy = DomainParticipantProxy::new(participant2.downgrade());
+
+        // Match SEDP endpoints
+        {
+            task_announce_participant(participant1.clone()).unwrap();
+            task_announce_participant(participant2.clone()).unwrap();
+
+            communications1
+                .metatraffic_unicast
+                .send(core::slice::from_ref(
+                    participant1.read_lock().builtin_publisher.as_ref().unwrap(),
+                ));
+            communications1
+                .metatraffic_unicast
+                .send(core::slice::from_ref(
+                    participant2.read_lock().builtin_publisher.as_ref().unwrap(),
+                ));
+
+            communications1
+                .metatraffic_multicast
+                .receive(core::slice::from_ref(
+                    participant1
+                        .read_lock()
+                        .builtin_subscriber
+                        .as_ref()
+                        .unwrap(),
+                ));
+            communications2
+                .metatraffic_multicast
+                .receive(core::slice::from_ref(
+                    participant2
+                        .read_lock()
+                        .builtin_subscriber
+                        .as_ref()
+                        .unwrap(),
+                ));
+
+            task_spdp_discovery(participant1.clone()).unwrap();
+            task_spdp_discovery(participant2.clone()).unwrap();
+        }
+
+        // Create a reader and a writer on each participants
+        let my_topic1 = participant1_proxy
+            .create_topic::<UserData>("MyTopic1", None, None, 0)
+            .unwrap();
+        let publisher1 = participant1_proxy.create_publisher(None, None, 0).unwrap();
+        let writer1 = publisher1
+            .create_datawriter(&my_topic1, None, None, 0)
+            .unwrap();
+        let subscriber1 = participant1_proxy.create_subscriber(None, None, 0).unwrap();
+        let reader1 = subscriber1
+            .create_datareader(&my_topic1, None, None, 0)
+            .unwrap();
+
+        let my_topic2 = participant2_proxy
+            .create_topic::<UserData>("MyTopic2", None, None, 0)
+            .unwrap();
+        let publisher2 = participant2_proxy.create_publisher(None, None, 0).unwrap();
+        let writer2 = publisher2
+            .create_datawriter(&my_topic2, None, None, 0)
+            .unwrap();
+        let subscriber2 = participant2_proxy.create_subscriber(None, None, 0).unwrap();
+        let reader2 = subscriber2
+            .create_datareader(&my_topic2, None, None, 0)
+            .unwrap();
+
+        // Send SEDP data
+        {
+            communications1
+                .metatraffic_unicast
+                .send(core::slice::from_ref(
+                    participant1.read_lock().builtin_publisher.as_ref().unwrap(),
+                ));
+            communications2
+                .metatraffic_unicast
+                .send(core::slice::from_ref(
+                    participant2.read_lock().builtin_publisher.as_ref().unwrap(),
+                ));
+
+            communications1
+                .metatraffic_unicast
+                .receive(core::slice::from_ref(
+                    participant1
+                        .read_lock()
+                        .builtin_subscriber
+                        .as_ref()
+                        .unwrap(),
+                ));
+            communications2
+                .metatraffic_unicast
+                .receive(core::slice::from_ref(
+                    participant2
+                        .read_lock()
+                        .builtin_subscriber
+                        .as_ref()
+                        .unwrap(),
+                ));
+        }
+
+        // Before the SEDP task the readers/writers are not matched
+        {
+            assert_eq!(0, matched_readers!(writer1).len());
+            assert_eq!(0, matched_readers!(writer2).len());
+            assert_eq!(0, matched_writers!(reader1).len());
+            assert_eq!(0, matched_writers!(reader2).len());
+        }
+
+        // call SEDP task
+        task_sedp_reader_discovery(participant1.clone()).unwrap();
+        task_sedp_reader_discovery(participant2.clone()).unwrap();
+        task_sedp_writer_discovery(participant1.clone()).unwrap();
+        task_sedp_writer_discovery(participant2.clone()).unwrap();
+
+        // After the SEDP task the readers/writers are matched only on the same participant
+        {
+            assert_eq!(1, matched_readers!(writer1).len());
+            assert_eq!(1, matched_readers!(writer2).len());
+            assert_eq!(1, matched_writers!(reader1).len());
+            assert_eq!(1, matched_writers!(reader2).len());
+        }
+    }
+}