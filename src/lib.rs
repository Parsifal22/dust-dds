--- conflicted
+++ resolved
@@ -11,14 +11,10 @@
 mod stateless_writer;
 mod stateful_reader;
 mod stateful_writer;
-<<<<<<< HEAD
 mod transport;
-// mod participant;
-=======
 mod endpoint_types;
 mod spdp;
 mod participant;
->>>>>>> f9b61807
 // mod participant_proxy;
 // mod proxy;
 
